--- conflicted
+++ resolved
@@ -37,11 +37,9 @@
 - Remove WarningLogger, add Warningf methe to Logger {pull}1205[#(1205)]
 - Replace Sampler with ExtendedSampler {pull}1206[#(1206)]
 - Drop unsampled txs when connected to an APM Server >= 8.0 {pull}1208[#(1208)]
-<<<<<<< HEAD
+- Removed SetTag {pull}1218[(#1218)]
 - Unexport Tracer's fields -- TracerOptions must be used instead {pull}1219[#(1219)]
-=======
-- Removed SetTag {pull}1218[(#1218)]
->>>>>>> d390bf07
+
 
 [[release-notes-1.x]]
 === Go Agent version 1.x
