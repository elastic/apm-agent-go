ifdef::env-github[]
NOTE: Release notes are best read in our documentation at
https://www.elastic.co/guide/en/apm/agent/go/current/release-notes.html[elastic.co]
endif::[]

////
[[release-notes-x.x.x]]
==== x.x.x - YYYY/MM/DD

[float]
===== Breaking changes

[float]
===== Features
* Cool new feature: {pull}2526[#2526]

[float]
===== Bug fixes
////

[[unreleased]]
=== Unreleased

https://github.com/elastic/apm-agent-go/compare/v1.11.0...master[View commits]

- module/apmgrpc: fix status code to outcome mapping {pull}902[#(902)]
- module/apmawssdkgo: add support for instrumenting s3 RPC calls {pull}927[#(927)]
- module/apmawssdkgo: add support for instrumenting dynamodb RPC calls {pull}928[#(928)]
- SpanContext.SetDestinationService is a no-op if either Name or Resource is empty {pull}931[#(931)]
- module/apmawssdkgo: add support for instrumenting sqs RPC calls {pull}933[#(933)]
<<<<<<< HEAD
- module/apmawssdkgo: add support for instrumenting sns RPC calls {pull}938[#(938)]
=======
- module/apmgrpc: record underlying HTTP/2 context {pull}904[#(904)]
- Parse "//" comments in SQL/CQL {pull}937[#(937)]
>>>>>>> 3c5fa4e3

[[release-notes-1.x]]
=== Go Agent version 1.x

[[release-notes-1.11.0]]
==== 1.11.0 - 2021/02/01

https://github.com/elastic/apm-agent-go/releases/tag/v1.11.0[View release]

- Make TRANSACTION_IGNORE_URLS dynamically configurable: {pull}872[#872]

[[release-notes-1.10.0]]
==== 1.10.0 - 2021/01/20

https://github.com/elastic/apm-agent-go/releases/tag/v1.10.0[View release]

- module/apmsql: add tracingDriver.Unwrap method to get underlying driver {pull}#849[#(849)]
- module/apmgopgv10: add support for github.com/go-pg/pg/v10 {pull}857[(#857)]
- Enable central configuration of "sanitize_field_names" {pull}856[(#856)]
- module/apmgrpc: set span destination context {pull}861[(#861)]

[[release-notes-1.9.0]]
==== 1.9.0 - 2020/11/02

https://github.com/elastic/apm-agent-go/releases/tag/v1.9.0[View release]

- module/apmgoredisv8: introduce new package to support go-redis v8 {pull}780[#(780)]
- module/apmhttp: introduce httptrace client option {pull}788[#(788)]
- module/apmsql: add support for database/sql/driver.Validator {pull}791[#(791)]
- Record sample rate on transactions and spans, propagate through `tracestate` {pull}804[#(804)]
- module/apmredigo: change redigo dependency to v1.8.2 {pull}807[#(807)]
- Deprecate IGNORE_URLS, replace with TRANSACTION_IGNORE_URLS {pull}811[(#811)]
- Tracer.Close now waits for the transport goroutine to end before returning {pull}816[#(816)]
- Relax Kubernetes pod UID discovery rules {pull}819[#(819)]
- Add transaction and span outcome {pull}820[#(820)]
- Add cloud metadata, configurable with ELASTIC_APM_CLOUD_PROVIDER {pull}823[#(823)]
- Round ELASTIC_APM_SAMPLING_RATE with 4 digits precision {pull}828[#(828)]
- module/apmhttp: implement io.ReaderFrom in wrapped http.ResponseWriter {pull}830[#(830)]
- Fixed Transaction.Discard so that it sets TransactionData to nil {pull}836[#(836)]
- module/apmsql/pgxv4: add support for pgx driver {pull}831[#(831)]
- module/apmgormv2: add support for gorm.io (GORM v2) {pull}825[#(825)]

[[release-notes-1.8.0]]
==== 1.8.0 - 2020/05/06

https://github.com/elastic/apm-agent-go/releases/tag/v1.8.0[View release]

- Add "recording" config option, to dynamically disable event recording {pull}737[(#737)]
- Enable central configuration of "stack_frames_min_duration" and "stack_trace_limit" {pull}742[(#742)]
- Implement "CloseIdleConnections" on the Elasticsearch RoundTripper {pull}750[(#750)]
- Fix apmot nil pointer dereference in Tracer.Inject {pull}763[(#763)]

[[release-notes-1.7.2]]
==== 1.7.2 - 2020/03/19

https://github.com/elastic/apm-agent-go/releases/tag/v1.7.2[View release]

- Update cucumber/godog to 0.8.1 {pull}733[(#733)]

[[release-notes-1.7.1]]
==== 1.7.1 - 2020/03/05

https://github.com/elastic/apm-agent-go/releases/tag/v1.7.1[View release]

- Fix segfault on 32-bit architectures {pull}728[(#728)]

[[release-notes-1.7.0]]
==== 1.7.0 - 2020/01/10

https://github.com/elastic/apm-agent-go/releases/tag/v1.7.0[View release]

 - Add span.context.destination.* {pull}664[(#664)]
 - transport: fix Content-Type for pprof data {pull}679[(#679)]
 - Add "tracestate" propagation {pull}690[(#690)]
 - Add support for API Key auth {pull}698[(#698)]
 - module/apmsql: report rows affected {pull}700[(#700)]

[[release-notes-1.6.0]]
==== 1.6.0 - 2019/11/17

https://github.com/elastic/apm-agent-go/releases/tag/v1.6.0[View release]

 - module/apmhttp: add WithClientRequestName option {pull}609[(#609)]
 - module/apmhttp: add WithPanicPropagation function {pull}611[(#611)]
 - module/apmgoredis: add Client.RedisClient {pull}613[(#613)]
 - Introduce apm.TraceFormatter, for formatting trace IDs {pull}635[(#635)]
 - Report error cause(s), add support for errors.Unwrap {pull}638[(#638)]
 - Setting `ELASTIC_APM_TRANSACTION_MAX_SPANS` to 0 now disables all spans {pull}640[(#640)]
 - module/apmzerolog: add Writer.MinLevel {pull}641[(#641)]
 - Introduce SetLabel and deprecate SetTag {pull}642[(#642)]
 - Support central config for `ELASTIC_APM_CAPTURE_BODY` and `ELASTIC_APM_TRANSACTION_MAX_SPANS` {pull}648[(#648)]
 - module/apmgorm: sql.ErrNoRows is no longer reported as an error {pull}645[(#645)]
 - Server URL path is cleaned/canonicalizsed in order to avoid 301 redirects {pull}658[(#658)]
 - `context.request.socket.remote_address` now reports the peer address {pull}662[(#662)]
 - Experimental support for periodic CPU/heap profiling {pull}666[(#666)]
 - module/apmnegroni: introduce tracing Negroni middleware {pull}671[(#671)]
 - Unescape hyphens in k8s pod UIDs when the systemd cgroup driver is used {pull}672[(#672)]
 - Read and propagate the standard W3C "traceparent" header {pull}674[(#674)]

[[release-notes-1.5.0]]
==== 1.5.0 - 2019/07/31

https://github.com/elastic/apm-agent-go/releases/tag/v1.5.0[View release]

 - Add Context.SetCustom {pull}581[(#581)]
 - Add support for extracting UUID-like container IDs {pull}577[(#577)]
 - Introduce transaction/span breakdown metrics {pull}564[(#564)]
 - Optimised HTTP request body capture {pull}592[(#592)]
 - Fixed transaction encoding to drop tags (and other context) for non-sampled transactions {pull}593[(#593)]
 - Introduce central config polling {pull}591[(#591)]
 - Fixed apmgrpc client interceptor, propagating trace context for non-sampled transactions {pull}602[(#602)]

[[release-notes-1.4.0]]
==== 1.4.0 - 2019/06/20

https://github.com/elastic/apm-agent-go/releases/tag/v1.4.0[View release]

 - Update opentracing-go dependency to v1.1.0
 - Update HTTP routers to return "<METHOD> unknown route" if route cannot be matched {pull}486[(#486)]
 - module/apmchi: introduce instrumentation for go-chi/chi router {pull}495[(#495)]
 - module/apmgoredis: introduce instrumentation for the go-redis/redis client {pull}505[(#505)]
 - module/apmsql: exposed the QuerySignature function {pull}515[(#515)]
 - module/apmgopg: introduce instrumentation for the go-pg/pg ORM {pull}516[(#516)]
 - module/apmmongo: set minimum Go version to Go 1.10 {pull}522[(#522)]
 - internal/sqlscanner: bug fix for multi-byte rune handling {pull}535[(#535)]
 - module/apmgrpc: added WithServerRequestIgnorer server option {pull}531[(#531)]
 - Introduce `ELASTIC_APM_GLOBAL_LABELS` config {pull}539[(#539)]
 - module/apmgorm: register `row_query` callbacks {pull}532[(#532)]
 - Introduce `ELASTIC_APM_STACK_TRACE_LIMIT` config {pull}559[(#559)]
 - Include agent name/version and Go version in User-Agent {pull}560[(#560)]
 - Truncate `error.culprit` at 1024 chars {pull}561[(#561)]

[[release-notes-1.3.0]]
==== 1.3.0 - 2019/03/20

https://github.com/elastic/apm-agent-go/releases/tag/v1.3.0[View release]

 - Rename "metricset.labels" to "metricset.tags" {pull}438[(#438)]
 - Introduce `ELASTIC_APM_DISABLE_METRICS` to disable metrics with matching names {pull}439[(#439)]
 - module/apmelasticsearch: introduce instrumentation for Elasticsearch clients {pull}445[(#445)]
 - module/apmmongo: introduce instrumentation for the MongoDB Go Driver {pull}452[(#452)]
 - Introduce ErrorDetailer interface {pull}453[(#453)]
 - module/apmhttp: add CloseIdleConnectons and CancelRequest to RoundTripper {pull}457[(#457)]
 - Allow specifying transaction (span) ID via TransactionOptions/SpanOptions {pull}463[(#463)]
 - module/apmzerolog: introduce zerolog log correlation and exception-tracking writer {pull}428[(#428)]
 - module/apmelasticsearch: capture body for \_msearch, template and rollup search {pull}470[(#470)]
 - Ended Transactions/Spans may now be used as parents {pull}478[(#478)]
 - Introduce apm.DetachedContext for async/fire-and-forget trace propagation {pull}481[(#481)]
 - module/apmechov4: add a copy of apmecho supporting echo/v4 {pull}477[(#477)]

[[release-notes-1.2.0]]
==== 1.2.0 - 2019/01/17

https://github.com/elastic/apm-agent-go/releases/tag/v1.2.0[View release]

 - Add "transaction.sampled" to errors {pull}410[(#410)]
 - Enforce license header in source files with go-licenser {pull}411[(#411)]
 - module/apmot: ignore "follows-from" span references {pull}414[(#414)]
 - module/apmot: report error log records {pull}415[(#415)]
 - Introduce `ELASTIC_APM_CAPTURE_HEADERS` to control HTTP header capture {pull}418[(#418)]
 - module/apmzap: introduce zap log correlation and exception-tracking hook {pull}426[(#426)]
 - type Error implements error interface {pull}399[(#399)]
 - Add "transaction.type" to errors {pull}433[(#433)]
 - Added instrumentation-specific Go modules (i.e. one for each package under apm/module) {pull}405[(#405)]

[[release-notes-1.1.3]]
==== 1.1.3 - 2019/01/06

https://github.com/elastic/apm-agent-go/releases/tag/v1.1.3[View release]

 - Remove the `agent.*` metrics {pull}407[(#407)]
 - Add support for new github.com/pkg/errors.Frame type {pull}409[(#409)]

[[release-notes-1.1.2]]
==== 1.1.2 - 2019/01/03

https://github.com/elastic/apm-agent-go/releases/tag/v1.1.2[View release]

 - Fix data race between Tracer.Active and Tracer.loop {pull}406[(#406)]

[[release-notes-1.1.1]]
==== 1.1.1 - 2018/12/13

https://github.com/elastic/apm-agent-go/releases/tag/v1.1.1[View release]

 - CPU% metrics are now correctly in the range [0,1]

[[release-notes-1.1.0]]
==== 1.1.0 - 2018/12/12

https://github.com/elastic/apm-agent-go/releases/tag/v1.1.0[View release]

 - Stop pooling Transaction/Span/Error, introduce internal pooled objects {pull}319[(#319)]
 - Enable metrics collection with default interval of 30s {pull}322[(#322)]
 - `ELASTIC_APM_SERVER_CERT` enables server certificate pinning {pull}325[(#325)]
 - Add Docker container ID to metadata {pull}330[(#330)]
 - Added distributed trace context propagation to apmgrpc {pull}335[(#335)]
 - Introduce `Span.Subtype`, `Span.Action` {pull}332[(#332)]
 - apm.StartSpanOptions fixed to stop ignoring options {pull}326[(#326)]
 - Add Kubernetes pod info to metadata {pull}342[(#342)]
 - module/apmsql: don't report driver.ErrBadConn, context.Canceled (#346, #348)
 - Added ErrorLogRecord.Error field, for associating an error value with a log record {pull}380[(#380)]
 - module/apmlogrus: introduce logrus exception-tracking hook, and log correlation {pull}381[(#381)]
 - module/apmbeego: introduce Beego instrumentation module {pull}386[(#386)]
 - module/apmhttp: report status code for client spans {pull}388[(#388)]

[[release-notes-1.0.0]]
==== 1.0.0 - 2018/11/14

https://github.com/elastic/apm-agent-go/releases/tag/v1.0.0[View release]

 - Implement v2 intake protocol {pull}180[(#180)]
 - Unexport Transaction.Timestamp and Span.Timestamp {pull}207[(#207)]
 - Add jitter (+/-10%) to backoff on transport error {pull}212[(#212)]
 - Add support for span tags {pull}213[(#213)]
 - Require units for size configuration {pull}223[(#223)]
 - Require units for duration configuration {pull}211[(#211)]
 - Add support for multiple server URLs with failover {pull}233[(#233)]
 - Add support for mixing OpenTracing spans with native transactions/spans {pull}235[(#235)]
 - Drop SetHTTPResponseHeadersSent and SetHTTPResponseFinished methods from Context {pull}238[(#238)]
 - Stop setting custom context (gin.handler) in apmgin {pull}238[(#238)]
 - Set response context in errors reported by web modules {pull}238[(#238)]
 - module/apmredigo: introduce gomodule/redigo instrumentation {pull}248[(#248)]
 - Update Sampler interface to take TraceContext {pull}243[(#243)]
 - Truncate SQL statements to a maximum of 10000 chars, all other strings to 1024 (#244, #276)
 - Add leading slash to URLs in transaction/span context {pull}250[(#250)]
 - Add `Transaction.Context` method for setting framework {pull}252[(#252)]
 - Timestamps are now reported as usec since epoch, spans no longer use "start" offset {pull}257[(#257)]
 - `ELASTIC_APM_SANITIZE_FIELD_NAMES` and `ELASTIC_APM_IGNORE_URLS` now use wildcard matching {pull}260[(#260)]
 - Changed top-level package name to "apm", and canonical import path to "go.elastic.co/apm" {pull}202[(#202)]
 - module/apmrestful: introduce emicklei/go-restful instrumentation {pull}270[(#270)]
 - Fix panic handling in web instrumentations {pull}273[(#273)]
 - Migrate internal/fastjson to go.elastic.co/fastjson {pull}275[(#275)]
 - Report all HTTP request/response headers {pull}280[(#280)]
 - Drop Context.SetCustom {pull}284[(#284)]
 - Reuse memory for tags {pull}286[(#286)]
 - Return a more helpful error message when /intake/v2/events 404s, to detect old servers {pull}290[(#290)]
 - Implement test service for w3c/distributed-tracing test harness {pull}293[(#293)]
 - End HTTP client spans on response body closure {pull}289[(#289)]
 - module/apmgrpc requires Go 1.9+ {pull}300[(#300)]
 - Invalid tag key characters are replaced with underscores {pull}308[(#308)]
 - `ELASTIC_APM_LOG_FILE` and `ELASTIC_APM_LOG_LEVEL` introduced {pull}313[(#313)]

[[release-notes-0.x]]
=== Go Agent version 0.x

[[release-notes-0.5.2]]
==== 0.5.2 - 2018/09/19

https://github.com/elastic/apm-agent-go/releases/tag/v0.5.2[View release]

 - Fixed premature Span.End() in apmgorm callback, causing a data-race with captured errors {pull}229[(#229)]

[[release-notes-0.5.1]]
==== 0.5.1 - 2018/09/05

https://github.com/elastic/apm-agent-go/releases/tag/v0.5.1[View release]

 - Fixed a bug causing error stacktraces and culprit to sometimes not be set {pull}204[(#204)]

[[release-notes-0.5.0]]
==== 0.5.0 - 2018/08/27

https://github.com/elastic/apm-agent-go/releases/tag/v0.5.0[View release]

 - `ELASTIC_APM_SERVER_URL` now defaults to "http://localhost:8200" {pull}122[(#122)]
 - `Transport.SetUserAgent` method added, enabling the User-Agent to be set programatically {pull}124[(#124)]
 - Inlined functions are now properly reported in stacktraces {pull}127[(#127)]
 - Support for the experimental metrics API added {pull}94[(#94)]
 - module/apmsql: SQL is parsed to generate more useful span names {pull}129[(#129)]
 - Basic vgo module added {pull}136[(#136)]
 - module/apmhttprouter: added a wrapper type for `httprouter.Router` to simplify adding routes {pull}140[(#140)]
 - Add `Transaction.Context` methods for setting user IDs {pull}144[(#144)]
 - module/apmgocql: new instrumentation module, providing an observer for gocql {pull}148[(#148)]
 - Add `ELASTIC_APM_SERVER_TIMEOUT` config {pull}157[(#157)]
 - Add `ELASTIC_APM_IGNORE_URLS` config {pull}158[(#158)]
 - module/apmsql: fix a bug preventing errors from being captured {pull}160[(#160)]
 - Introduce `Tracer.StartTransactionOptions`, drop variadic args from `Tracer.StartTransaction` {pull}165[(#165)]
 - module/apmgorm: introduce GORM instrumentation module (#169, #170)
 - module/apmhttp: record outgoing request URLs in span context {pull}172[(#172)]
 - module/apmot: introduce OpenTracing implementation {pull}173[(#173)]

[[release-notes-0.4.0]]
==== 0.4.0 - 2018/06/17

https://github.com/elastic/apm-agent-go/releases/tag/v0.4.0[View release]

First release of the Go agent for Elastic APM<|MERGE_RESOLUTION|>--- conflicted
+++ resolved
@@ -28,12 +28,9 @@
 - module/apmawssdkgo: add support for instrumenting dynamodb RPC calls {pull}928[#(928)]
 - SpanContext.SetDestinationService is a no-op if either Name or Resource is empty {pull}931[#(931)]
 - module/apmawssdkgo: add support for instrumenting sqs RPC calls {pull}933[#(933)]
-<<<<<<< HEAD
 - module/apmawssdkgo: add support for instrumenting sns RPC calls {pull}938[#(938)]
-=======
+- Parse "//" comments in SQL/CQL {pull}937[#(937)]
 - module/apmgrpc: record underlying HTTP/2 context {pull}904[#(904)]
-- Parse "//" comments in SQL/CQL {pull}937[#(937)]
->>>>>>> 3c5fa4e3
 
 [[release-notes-1.x]]
 === Go Agent version 1.x
