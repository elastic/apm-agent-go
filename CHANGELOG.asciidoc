--- conflicted
+++ resolved
@@ -30,11 +30,8 @@
 - module/apmawssdkgo: add support for instrumenting sqs RPC calls {pull}933[#(933)]
 - module/apmawssdkgo: add support for instrumenting sns RPC calls {pull}938[#(938)]
 - Parse "//" comments in SQL/CQL {pull}937[#(937)]
-<<<<<<< HEAD
 - Fix CaptureError to capture the request body when ELASTIC_APM_CAPTURE_BODY is enabled {pull}906[#(906)]
-=======
 - module/apmgrpc: record underlying HTTP/2 context {pull}904[#(904)]
->>>>>>> 36ee3f69
 
 [[release-notes-1.x]]
 === Go Agent version 1.x
