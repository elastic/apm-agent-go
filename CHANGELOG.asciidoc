--- conflicted
+++ resolved
@@ -42,13 +42,10 @@
 - Add service name and version to User-Agent header {pull}1196[#(1196)]
 - Remove WarningLogger, add Warningf methe to Logger {pull}1205[#(1205)]
 - Replace Sampler with ExtendedSampler {pull}1206[#(1206)]
-<<<<<<< HEAD
-- Replace `authorization` with `*auth*` pattern for sanitizing field names {pull}1230[#(1230)]
-=======
 - Drop unsampled txs when connected to an APM Server >= 8.0 {pull}1208[#(1208)]
 - Removed SetTag {pull}1218[(#1218)]
 - Unexport Tracer's fields -- TracerOptions must be used instead {pull}1219[#(1219)]
->>>>>>> d129e6c4
+- Replace `authorization` with `*auth*` pattern for sanitizing field names {pull}1230[#(1230)]
 
 [[release-notes-1.x]]
 === Go Agent version 1.x
