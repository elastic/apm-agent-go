ifdef::env-github[]
NOTE: Release notes are best read in our documentation at
https://www.elastic.co/guide/en/apm/agent/go/current/release-notes.html[elastic.co]
endif::[]

////
[[release-notes-x.x.x]]
==== x.x.x - YYYY/MM/DD

[float]
===== Breaking changes

[float]
===== Features
* Cool new feature: {pull}2526[#2526]

[float]
===== Bug fixes
////

[[unreleased]]
=== Unreleased

https://github.com/elastic/apm-agent-go/compare/v1.8.0...master[View commits]

- module/apmgoredisv8: introduce new package to support go-redis v8 {pull}780[#(780)]
- module/apmhttp: introduce httptrace client option {pull}788[#(788)]
- module/apmsql: add support for database/sql/driver.Validator {pull}791[#(791)]
- Record sample rate on transactions and spans, propagate through `tracestate` {pull}804[#(804)]
- module/apmredigo: change redigo dependency to v1.8.2 {pull}807[#(807)]
- Deprecate IGNORE_URLS, replace with TRANSACTION_IGNORE_URLS {pull}811[(#811)]
- Tracer.Close now waits for the transport goroutine to end before returning {pull}816[#(816)]
- Relax Kubernetes pod UID discovery rules {pull}819[#(819)]
- Add transaction and span outcome {pull}820[#(820)]
- Add cloud metadata, configurable with ELASTIC_APM_CLOUD_PROVIDER {pull}823[#(823)]
<<<<<<< HEAD
- Round ELASTIC_APM_SAMPLING_RATE with 4 digits precision {pull}828[#(828)]
=======
- module/apmhttp: implement io.ReaderFrom in wrapped http.ResponseWriter {pull}830[#(830)]
>>>>>>> 53616fc0

[[release-notes-1.x]]
=== Go Agent version 1.x

[[release-notes-1.8.0]]
==== 1.8.0 - 2020/05/06

- Add "recording" config option, to dynamically disable event recording {pull}737[(#737)]
- Enable central configuration of "stack_frames_min_duration" and "stack_trace_limit" {pull}742[(#742)]
- Implement "CloseIdleConnections" on the Elasticsearch RoundTripper {pull}750[(#750)]
- Fix apmot nil pointer dereference in Tracer.Inject {pull}763[(#763)]

[[release-notes-1.7.2]]
==== 1.7.2 - 2020/03/19

- Update cucumber/godog to 0.8.1 {pull}733[(#733)]

[[release-notes-1.7.1]]
==== 1.7.1 - 2020/03/05

https://github.com/elastic/apm-agent-go/releases/tag/v1.7.1[View release]

- Fix segfault on 32-bit architectures {pull}728[(#728)]

[[release-notes-1.7.0]]
==== 1.7.0 - 2020/01/10

https://github.com/elastic/apm-agent-go/releases/tag/v1.7.0[View release]

 - Add span.context.destination.* {pull}664[(#664)]
 - transport: fix Content-Type for pprof data {pull}679[(#679)]
 - Add "tracestate" propagation {pull}690[(#690)]
 - Add support for API Key auth {pull}698[(#698)]
 - module/apmsql: report rows affected {pull}700[(#700)]

[[release-notes-1.6.0]]
==== 1.6.0 - 2019/11/17

https://github.com/elastic/apm-agent-go/releases/tag/v1.6.0[View release]

 - module/apmhttp: add WithClientRequestName option {pull}609[(#609)]
 - module/apmhttp: add WithPanicPropagation function {pull}611[(#611)]
 - module/apmgoredis: add Client.RedisClient {pull}613[(#613)]
 - Introduce apm.TraceFormatter, for formatting trace IDs {pull}635[(#635)]
 - Report error cause(s), add support for errors.Unwrap {pull}638[(#638)]
 - Setting `ELASTIC_APM_TRANSACTION_MAX_SPANS` to 0 now disables all spans {pull}640[(#640)]
 - module/apmzerolog: add Writer.MinLevel {pull}641[(#641)]
 - Introduce SetLabel and deprecate SetTag {pull}642[(#642)]
 - Support central config for `ELASTIC_APM_CAPTURE_BODY` and `ELASTIC_APM_TRANSACTION_MAX_SPANS` {pull}648[(#648)]
 - module/apmgorm: sql.ErrNoRows is no longer reported as an error {pull}645[(#645)]
 - Server URL path is cleaned/canonicalizsed in order to avoid 301 redirects {pull}658[(#658)]
 - `context.request.socket.remote_address` now reports the peer address {pull}662[(#662)]
 - Experimental support for periodic CPU/heap profiling {pull}666[(#666)]
 - module/apmnegroni: introduce tracing Negroni middleware {pull}671[(#671)]
 - Unescape hyphens in k8s pod UIDs when the systemd cgroup driver is used {pull}672[(#672)]
 - Read and propagate the standard W3C "traceparent" header {pull}674[(#674)]

[[release-notes-1.5.0]]
==== 1.5.0 - 2019/07/31

https://github.com/elastic/apm-agent-go/releases/tag/v1.5.0[View release]

 - Add Context.SetCustom {pull}581[(#581)]
 - Add support for extracting UUID-like container IDs {pull}577[(#577)]
 - Introduce transaction/span breakdown metrics {pull}564[(#564)]
 - Optimised HTTP request body capture {pull}592[(#592)]
 - Fixed transaction encoding to drop tags (and other context) for non-sampled transactions {pull}593[(#593)]
 - Introduce central config polling {pull}591[(#591)]
 - Fixed apmgrpc client interceptor, propagating trace context for non-sampled transactions {pull}602[(#602)]

[[release-notes-1.4.0]]
==== 1.4.0 - 2019/06/20

https://github.com/elastic/apm-agent-go/releases/tag/v1.4.0[View release]

 - Update opentracing-go dependency to v1.1.0
 - Update HTTP routers to return "<METHOD> unknown route" if route cannot be matched {pull}486[(#486)]
 - module/apmchi: introduce instrumentation for go-chi/chi router {pull}495[(#495)]
 - module/apmgoredis: introduce instrumentation for the go-redis/redis client {pull}505[(#505)]
 - module/apmsql: exposed the QuerySignature function {pull}515[(#515)]
 - module/apmgopg: introduce instrumentation for the go-pg/pg ORM {pull}516[(#516)]
 - module/apmmongo: set minimum Go version to Go 1.10 {pull}522[(#522)]
 - internal/sqlscanner: bug fix for multi-byte rune handling {pull}535[(#535)]
 - module/apmgrpc: added WithServerRequestIgnorer server option {pull}531[(#531)]
 - Introduce `ELASTIC_APM_GLOBAL_LABELS` config {pull}539[(#539)]
 - module/apmgorm: register `row_query` callbacks {pull}532[(#532)]
 - Introduce `ELASTIC_APM_STACK_TRACE_LIMIT` config {pull}559[(#559)]
 - Include agent name/version and Go version in User-Agent {pull}560[(#560)]
 - Truncate `error.culprit` at 1024 chars {pull}561[(#561)]

[[release-notes-1.3.0]]
==== 1.3.0 - 2019/03/20

https://github.com/elastic/apm-agent-go/releases/tag/v1.3.0[View release]

 - Rename "metricset.labels" to "metricset.tags" {pull}438[(#438)]
 - Introduce `ELASTIC_APM_DISABLE_METRICS` to disable metrics with matching names {pull}439[(#439)]
 - module/apmelasticsearch: introduce instrumentation for Elasticsearch clients {pull}445[(#445)]
 - module/apmmongo: introduce instrumentation for the MongoDB Go Driver {pull}452[(#452)]
 - Introduce ErrorDetailer interface {pull}453[(#453)]
 - module/apmhttp: add CloseIdleConnectons and CancelRequest to RoundTripper {pull}457[(#457)]
 - Allow specifying transaction (span) ID via TransactionOptions/SpanOptions {pull}463[(#463)]
 - module/apmzerolog: introduce zerolog log correlation and exception-tracking writer {pull}428[(#428)]
 - module/apmelasticsearch: capture body for \_msearch, template and rollup search {pull}470[(#470)]
 - Ended Transactions/Spans may now be used as parents {pull}478[(#478)]
 - Introduce apm.DetachedContext for async/fire-and-forget trace propagation {pull}481[(#481)]
 - module/apmechov4: add a copy of apmecho supporting echo/v4 {pull}477[(#477)]

[[release-notes-1.2.0]]
==== 1.2.0 - 2019/01/17

https://github.com/elastic/apm-agent-go/releases/tag/v1.2.0[View release]

 - Add "transaction.sampled" to errors {pull}410[(#410)]
 - Enforce license header in source files with go-licenser {pull}411[(#411)]
 - module/apmot: ignore "follows-from" span references {pull}414[(#414)]
 - module/apmot: report error log records {pull}415[(#415)]
 - Introduce `ELASTIC_APM_CAPTURE_HEADERS` to control HTTP header capture {pull}418[(#418)]
 - module/apmzap: introduce zap log correlation and exception-tracking hook {pull}426[(#426)]
 - type Error implements error interface {pull}399[(#399)]
 - Add "transaction.type" to errors {pull}433[(#433)]
 - Added instrumentation-specific Go modules (i.e. one for each package under apm/module) {pull}405[(#405)]

[[release-notes-1.1.3]]
==== 1.1.3 - 2019/01/06

https://github.com/elastic/apm-agent-go/releases/tag/v1.1.3[View release]

 - Remove the `agent.*` metrics {pull}407[(#407)]
 - Add support for new github.com/pkg/errors.Frame type {pull}409[(#409)]

[[release-notes-1.1.2]]
==== 1.1.2 - 2019/01/03

https://github.com/elastic/apm-agent-go/releases/tag/v1.1.2[View release]

 - Fix data race between Tracer.Active and Tracer.loop {pull}406[(#406)]

[[release-notes-1.1.1]]
==== 1.1.1 - 2018/12/13

https://github.com/elastic/apm-agent-go/releases/tag/v1.1.1[View release]

 - CPU% metrics are now correctly in the range [0,1]

[[release-notes-1.1.0]]
==== 1.1.0 - 2018/12/12

https://github.com/elastic/apm-agent-go/releases/tag/v1.1.0[View release]

 - Stop pooling Transaction/Span/Error, introduce internal pooled objects {pull}319[(#319)]
 - Enable metrics collection with default interval of 30s {pull}322[(#322)]
 - `ELASTIC_APM_SERVER_CERT` enables server certificate pinning {pull}325[(#325)]
 - Add Docker container ID to metadata {pull}330[(#330)]
 - Added distributed trace context propagation to apmgrpc {pull}335[(#335)]
 - Introduce `Span.Subtype`, `Span.Action` {pull}332[(#332)]
 - apm.StartSpanOptions fixed to stop ignoring options {pull}326[(#326)]
 - Add Kubernetes pod info to metadata {pull}342[(#342)]
 - module/apmsql: don't report driver.ErrBadConn, context.Canceled (#346, #348)
 - Added ErrorLogRecord.Error field, for associating an error value with a log record {pull}380[(#380)]
 - module/apmlogrus: introduce logrus exception-tracking hook, and log correlation {pull}381[(#381)]
 - module/apmbeego: introduce Beego instrumentation module {pull}386[(#386)]
 - module/apmhttp: report status code for client spans {pull}388[(#388)]

[[release-notes-1.0.0]]
==== 1.0.0 - 2018/11/14

https://github.com/elastic/apm-agent-go/releases/tag/v1.0.0[View release]

 - Implement v2 intake protocol {pull}180[(#180)]
 - Unexport Transaction.Timestamp and Span.Timestamp {pull}207[(#207)]
 - Add jitter (+/-10%) to backoff on transport error {pull}212[(#212)]
 - Add support for span tags {pull}213[(#213)]
 - Require units for size configuration {pull}223[(#223)]
 - Require units for duration configuration {pull}211[(#211)]
 - Add support for multiple server URLs with failover {pull}233[(#233)]
 - Add support for mixing OpenTracing spans with native transactions/spans {pull}235[(#235)]
 - Drop SetHTTPResponseHeadersSent and SetHTTPResponseFinished methods from Context {pull}238[(#238)]
 - Stop setting custom context (gin.handler) in apmgin {pull}238[(#238)]
 - Set response context in errors reported by web modules {pull}238[(#238)]
 - module/apmredigo: introduce gomodule/redigo instrumentation {pull}248[(#248)]
 - Update Sampler interface to take TraceContext {pull}243[(#243)]
 - Truncate SQL statements to a maximum of 10000 chars, all other strings to 1024 (#244, #276)
 - Add leading slash to URLs in transaction/span context {pull}250[(#250)]
 - Add `Transaction.Context` method for setting framework {pull}252[(#252)]
 - Timestamps are now reported as usec since epoch, spans no longer use "start" offset {pull}257[(#257)]
 - `ELASTIC_APM_SANITIZE_FIELD_NAMES` and `ELASTIC_APM_IGNORE_URLS` now use wildcard matching {pull}260[(#260)]
 - Changed top-level package name to "apm", and canonical import path to "go.elastic.co/apm" {pull}202[(#202)]
 - module/apmrestful: introduce emicklei/go-restful instrumentation {pull}270[(#270)]
 - Fix panic handling in web instrumentations {pull}273[(#273)]
 - Migrate internal/fastjson to go.elastic.co/fastjson {pull}275[(#275)]
 - Report all HTTP request/response headers {pull}280[(#280)]
 - Drop Context.SetCustom {pull}284[(#284)]
 - Reuse memory for tags {pull}286[(#286)]
 - Return a more helpful error message when /intake/v2/events 404s, to detect old servers {pull}290[(#290)]
 - Implement test service for w3c/distributed-tracing test harness {pull}293[(#293)]
 - End HTTP client spans on response body closure {pull}289[(#289)]
 - module/apmgrpc requires Go 1.9+ {pull}300[(#300)]
 - Invalid tag key characters are replaced with underscores {pull}308[(#308)]
 - `ELASTIC_APM_LOG_FILE` and `ELASTIC_APM_LOG_LEVEL` introduced {pull}313[(#313)]

[[release-notes-0.x]]
=== Go Agent version 0.x

[[release-notes-0.5.2]]
==== 0.5.2 - 2018/09/19

https://github.com/elastic/apm-agent-go/releases/tag/v0.5.2[View release]

 - Fixed premature Span.End() in apmgorm callback, causing a data-race with captured errors {pull}229[(#229)]

[[release-notes-0.5.1]]
==== 0.5.1 - 2018/09/05

https://github.com/elastic/apm-agent-go/releases/tag/v0.5.1[View release]

 - Fixed a bug causing error stacktraces and culprit to sometimes not be set {pull}204[(#204)]

[[release-notes-0.5.0]]
==== 0.5.0 - 2018/08/27

https://github.com/elastic/apm-agent-go/releases/tag/v0.5.0[View release]

 - `ELASTIC_APM_SERVER_URL` now defaults to "http://localhost:8200" {pull}122[(#122)]
 - `Transport.SetUserAgent` method added, enabling the User-Agent to be set programatically {pull}124[(#124)]
 - Inlined functions are now properly reported in stacktraces {pull}127[(#127)]
 - Support for the experimental metrics API added {pull}94[(#94)]
 - module/apmsql: SQL is parsed to generate more useful span names {pull}129[(#129)]
 - Basic vgo module added {pull}136[(#136)]
 - module/apmhttprouter: added a wrapper type for `httprouter.Router` to simplify adding routes {pull}140[(#140)]
 - Add `Transaction.Context` methods for setting user IDs {pull}144[(#144)]
 - module/apmgocql: new instrumentation module, providing an observer for gocql {pull}148[(#148)]
 - Add `ELASTIC_APM_SERVER_TIMEOUT` config {pull}157[(#157)]
 - Add `ELASTIC_APM_IGNORE_URLS` config {pull}158[(#158)]
 - module/apmsql: fix a bug preventing errors from being captured {pull}160[(#160)]
 - Introduce `Tracer.StartTransactionOptions`, drop variadic args from `Tracer.StartTransaction` {pull}165[(#165)]
 - module/apmgorm: introduce GORM instrumentation module (#169, #170)
 - module/apmhttp: record outgoing request URLs in span context {pull}172[(#172)]
 - module/apmot: introduce OpenTracing implementation {pull}173[(#173)]

[[release-notes-0.4.0]]
==== 0.4.0 - 2018/06/17

https://github.com/elastic/apm-agent-go/releases/tag/v0.4.0[View release]

First release of the Go agent for Elastic APM<|MERGE_RESOLUTION|>--- conflicted
+++ resolved
@@ -33,11 +33,8 @@
 - Relax Kubernetes pod UID discovery rules {pull}819[#(819)]
 - Add transaction and span outcome {pull}820[#(820)]
 - Add cloud metadata, configurable with ELASTIC_APM_CLOUD_PROVIDER {pull}823[#(823)]
-<<<<<<< HEAD
 - Round ELASTIC_APM_SAMPLING_RATE with 4 digits precision {pull}828[#(828)]
-=======
 - module/apmhttp: implement io.ReaderFrom in wrapped http.ResponseWriter {pull}830[#(830)]
->>>>>>> 53616fc0
 
 [[release-notes-1.x]]
 === Go Agent version 1.x
