module go.elastic.co/apm/v2

require (
	github.com/armon/go-radix v1.0.0
	github.com/elastic/go-sysinfo v1.7.1
	github.com/google/go-cmp v0.5.4
	github.com/pkg/errors v0.9.1
	github.com/stretchr/testify v1.8.4
	go.elastic.co/fastjson v1.1.0
	golang.org/x/sys v0.8.0
)

require (
	github.com/davecgh/go-spew v1.1.1 // indirect
	github.com/elastic/go-windows v1.0.0 // indirect
	github.com/joeshaw/multierror v0.0.0-20140124173710-69b34d4ec901 // indirect
	github.com/pmezard/go-difflib v1.0.0 // indirect
	github.com/prometheus/procfs v0.0.0-20190425082905-87a4384529e0 // indirect
	golang.org/x/xerrors v0.0.0-20220907171357-04be3eba64a2 // indirect
	gopkg.in/yaml.v3 v3.0.1 // indirect
	howett.net/plist v0.0.0-20181124034731-591f970eefbb // indirect
)

<<<<<<< HEAD
go 1.21
=======
go 1.23
>>>>>>> b9512a97
<|MERGE_RESOLUTION|>--- conflicted
+++ resolved
@@ -21,8 +21,4 @@
 	howett.net/plist v0.0.0-20181124034731-591f970eefbb // indirect
 )
 
-<<<<<<< HEAD
-go 1.21
-=======
-go 1.23
->>>>>>> b9512a97
+go 1.23