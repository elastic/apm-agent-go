--- conflicted
+++ resolved
@@ -86,7 +86,6 @@
 	assert.Equal(t, tx.ID, span.ParentID)
 }
 
-<<<<<<< HEAD
 type Item struct {
 	Year   int
 	Title  string
@@ -145,7 +144,8 @@
 	assert.Equal(t, region, span.Context.Destination.Cloud.Region)
 
 	assert.Equal(t, tx.ID, span.ParentID)
-=======
+}
+
 // TODO: This isn't an exported function, and should be tested via
 // aws.NewConfig().WithS3ForcePathStyle(), but so far I haven't found an S3
 // request that supports virtual bucket style pathing.
@@ -163,5 +163,4 @@
 		req.HTTPRequest = r
 		assert.Equal(t, "BUCKET", getBucketName(req))
 	}
->>>>>>> a676efab
 }