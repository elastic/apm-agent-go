--- conflicted
+++ resolved
@@ -86,8 +86,11 @@
 		assert.Equal(t, spanType, service.Type)
 		assert.Equal(t, tc.addr, span.Context.Destination.Address)
 
-<<<<<<< HEAD
-	assert.Equal(t, tx.ID, span.ParentID)
+		require.NotNil(t, span.Context.Destination.Cloud)
+		assert.Equal(t, region, span.Context.Destination.Cloud.Region)
+
+		assert.Equal(t, tx.ID, span.ParentID)
+	}
 }
 
 func TestDynamoDB(t *testing.T) {
@@ -141,24 +144,4 @@
 	assert.Equal(t, region, span.Context.Destination.Cloud.Region)
 
 	assert.Equal(t, tx.ID, span.ParentID)
-}
-
-// TODO: This isn't an exported function, and should be tested via
-// aws.NewConfig().WithS3ForcePathStyle(), but so far I haven't found an S3
-// request that supports virtual bucket style pathing.
-func TestGetBucketName(t *testing.T) {
-	for _, u := range []string{
-		"https://s3.amazonaws.com/BUCKET/KEY",
-		"https://BUCKET.s3.amazonaws.com/KEY",
-	} {
-		req := &request.Request{
-			ClientInfo: metadata.ClientInfo{ServiceName: "s3"},
-		}
-=======
-		require.NotNil(t, span.Context.Destination.Cloud)
-		assert.Equal(t, region, span.Context.Destination.Cloud.Region)
->>>>>>> 40ea1936
-
-		assert.Equal(t, tx.ID, span.ParentID)
-	}
 }