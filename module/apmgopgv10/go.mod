--- conflicted
+++ resolved
@@ -4,13 +4,8 @@
 	github.com/go-pg/pg/v10 v10.7.3
 	github.com/pkg/errors v0.9.1
 	github.com/stretchr/testify v1.8.4
-<<<<<<< HEAD
-	go.elastic.co/apm/module/apmsql/v2 v2.6.2
-	go.elastic.co/apm/v2 v2.6.2
-=======
 	go.elastic.co/apm/module/apmsql/v2 v2.7.0
 	go.elastic.co/apm/v2 v2.7.0
->>>>>>> b9512a97
 )
 
 require (
@@ -30,13 +25,8 @@
 	github.com/vmihailenco/tagparser v0.1.2 // indirect
 	go.elastic.co/fastjson v1.1.0 // indirect
 	go.opentelemetry.io/otel v0.14.0 // indirect
-<<<<<<< HEAD
-	golang.org/x/crypto v0.20.0 // indirect
-	golang.org/x/sys v0.17.0 // indirect
-=======
 	golang.org/x/crypto v0.31.0 // indirect
 	golang.org/x/sys v0.28.0 // indirect
->>>>>>> b9512a97
 	gopkg.in/yaml.v3 v3.0.1 // indirect
 	howett.net/plist v0.0.0-20181124034731-591f970eefbb // indirect
 	mellium.im/sasl v0.3.1 // indirect
@@ -46,8 +36,4 @@
 
 replace go.elastic.co/apm/module/apmsql/v2 => ../apmsql
 
-<<<<<<< HEAD
-go 1.21
-=======
-go 1.23
->>>>>>> b9512a97
+go 1.23