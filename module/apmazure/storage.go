--- conflicted
+++ resolved
@@ -83,31 +83,23 @@
 		return p.next.Do(ctx, methodFactory, req)
 	}
 
-<<<<<<< HEAD
-	// A new span is created when there is a current transaction, and
-	// when a message is sent to a queue
-	tx := apm.TransactionFromContext(ctx)
-	if tx == nil {
-		// Azure Queue Storage
+	var span *apm.Span
+	if rpc._type() == "messaging" && (req.Method == "GET" || req.Method == "") {
 		// A new transaction is created when one or more messages are
 		// received from a queue
-		if rpc._type() == "messaging" && (req.Method == "GET" || req.Method == "") {
-			// TODO: Should this only be RECEIVE/PEEK? Or all "get" methods?
-			// TODO: Should we also make the span? Or just the tx
-			// and execute the next step in the pipeline?
-			tx = p.tracer.StartTransaction(rpc.name(), rpc._type())
-			ctx := apm.ContextWithTransaction(req.Context(), tx)
-			r := req.Request.WithContext(ctx)
-			req.Request = r
-			defer tx.End()
-		}
-		return p.next.Do(ctx, methodFactory, req)
+		// TODO: Should this only be RECEIVE/PEEK? Or all "get" methods?
+		// TODO: Should we also make the span? Or just the tx
+		// and execute the next step in the pipeline?
+		tx := p.tracer.StartTransaction(rpc.name(), rpc._type())
+		ctx := apm.ContextWithTransaction(req.Context(), tx)
+		r := req.Request.WithContext(ctx)
+		req.Request = r
+		defer tx.End()
+		span = tx.StartSpan(rpc.name(), rpc._type(), apm.SpanFromContext(ctx))
+	} else {
+		span, ctx = apm.StartSpan(ctx, rpc.name(), rpc._type())
 	}
 
-	span := tx.StartSpan(rpc.name(), rpc._type(), apm.SpanFromContext(ctx))
-=======
-	span, ctx := apm.StartSpan(ctx, rpc.name(), rpc._type())
->>>>>>> 3de89273
 	defer span.End()
 	if !span.Dropped() {
 		ctx = apm.ContextWithSpan(ctx, span)
