--- conflicted
+++ resolved
@@ -2,13 +2,8 @@
 
 require (
 	github.com/stretchr/testify v1.9.0
-<<<<<<< HEAD
-	go.elastic.co/apm/module/apmhttp/v2 v2.6.2
-	go.elastic.co/apm/v2 v2.6.2
-=======
 	go.elastic.co/apm/module/apmhttp/v2 v2.7.0
 	go.elastic.co/apm/v2 v2.7.0
->>>>>>> b9512a97
 	go.opentelemetry.io/otel v1.25.0
 	go.opentelemetry.io/otel/metric v1.25.0
 	go.opentelemetry.io/otel/sdk v1.25.0
@@ -38,8 +33,4 @@
 
 replace go.elastic.co/apm/module/apmhttp/v2 => ../apmhttp
 
-<<<<<<< HEAD
-go 1.21
-=======
-go 1.23
->>>>>>> b9512a97
+go 1.23