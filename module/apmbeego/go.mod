--- conflicted
+++ resolved
@@ -3,15 +3,9 @@
 require (
 	github.com/astaxie/beego v1.12.3
 	github.com/stretchr/testify v1.8.4
-<<<<<<< HEAD
-	go.elastic.co/apm/module/apmhttp/v2 v2.6.2
-	go.elastic.co/apm/module/apmsql/v2 v2.6.2
-	go.elastic.co/apm/v2 v2.6.2
-=======
 	go.elastic.co/apm/module/apmhttp/v2 v2.7.0
 	go.elastic.co/apm/module/apmsql/v2 v2.7.0
 	go.elastic.co/apm/v2 v2.7.0
->>>>>>> b9512a97
 )
 
 require (
@@ -35,17 +29,10 @@
 	github.com/prometheus/procfs v0.6.0 // indirect
 	github.com/shiena/ansicolor v0.0.0-20151119151921-a422bbe96644 // indirect
 	go.elastic.co/fastjson v1.1.0 // indirect
-<<<<<<< HEAD
-	golang.org/x/crypto v0.21.0 // indirect
-	golang.org/x/net v0.23.0 // indirect
-	golang.org/x/sys v0.18.0 // indirect
-	golang.org/x/text v0.14.0 // indirect
-=======
 	golang.org/x/crypto v0.31.0 // indirect
 	golang.org/x/net v0.33.0 // indirect
 	golang.org/x/sys v0.28.0 // indirect
 	golang.org/x/text v0.21.0 // indirect
->>>>>>> b9512a97
 	google.golang.org/protobuf v1.33.0 // indirect
 	gopkg.in/yaml.v2 v2.4.0 // indirect
 	gopkg.in/yaml.v3 v3.0.1 // indirect
@@ -58,8 +45,4 @@
 
 replace go.elastic.co/apm/module/apmsql/v2 => ../apmsql
 
-<<<<<<< HEAD
-go 1.21
-=======
-go 1.23
->>>>>>> b9512a97
+go 1.23