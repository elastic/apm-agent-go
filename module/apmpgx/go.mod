module go.elastic.co/apm/module/apmpgx/v2

<<<<<<< HEAD
go 1.21
=======
go 1.23
>>>>>>> b9512a97

require (
	github.com/jackc/pgx/v4 v4.18.2
	github.com/stretchr/testify v1.8.4
<<<<<<< HEAD
	go.elastic.co/apm/module/apmsql/v2 v2.6.2
	go.elastic.co/apm/v2 v2.6.2
=======
	go.elastic.co/apm/module/apmsql/v2 v2.7.0
	go.elastic.co/apm/v2 v2.7.0
>>>>>>> b9512a97
)

require (
	github.com/armon/go-radix v1.0.0 // indirect
	github.com/davecgh/go-spew v1.1.1 // indirect
	github.com/elastic/go-sysinfo v1.7.1 // indirect
	github.com/elastic/go-windows v1.0.0 // indirect
	github.com/google/go-cmp v0.5.4 // indirect
	github.com/jackc/chunkreader/v2 v2.0.1 // indirect
	github.com/jackc/pgconn v1.14.3 // indirect
	github.com/jackc/pgio v1.0.0 // indirect
	github.com/jackc/pgpassfile v1.0.0 // indirect
	github.com/jackc/pgproto3/v2 v2.3.3 // indirect
	github.com/jackc/pgservicefile v0.0.0-20221227161230-091c0ba34f0a // indirect
	github.com/jackc/pgtype v1.14.0 // indirect
	github.com/joeshaw/multierror v0.0.0-20140124173710-69b34d4ec901 // indirect
	github.com/pkg/errors v0.9.1 // indirect
	github.com/pmezard/go-difflib v1.0.0 // indirect
	github.com/prometheus/procfs v0.0.0-20190425082905-87a4384529e0 // indirect
	go.elastic.co/fastjson v1.1.0 // indirect
<<<<<<< HEAD
	golang.org/x/crypto v0.20.0 // indirect
	golang.org/x/sys v0.17.0 // indirect
	golang.org/x/text v0.14.0 // indirect
=======
	golang.org/x/crypto v0.31.0 // indirect
	golang.org/x/sys v0.28.0 // indirect
	golang.org/x/text v0.21.0 // indirect
>>>>>>> b9512a97
	gopkg.in/yaml.v3 v3.0.1 // indirect
	howett.net/plist v0.0.0-20181124034731-591f970eefbb // indirect
)

replace go.elastic.co/apm/v2 => ../..

replace go.elastic.co/apm/module/apmsql/v2 => ../apmsql<|MERGE_RESOLUTION|>--- conflicted
+++ resolved
@@ -1,21 +1,12 @@
 module go.elastic.co/apm/module/apmpgx/v2
 
-<<<<<<< HEAD
-go 1.21
-=======
 go 1.23
->>>>>>> b9512a97
 
 require (
 	github.com/jackc/pgx/v4 v4.18.2
 	github.com/stretchr/testify v1.8.4
-<<<<<<< HEAD
-	go.elastic.co/apm/module/apmsql/v2 v2.6.2
-	go.elastic.co/apm/v2 v2.6.2
-=======
 	go.elastic.co/apm/module/apmsql/v2 v2.7.0
 	go.elastic.co/apm/v2 v2.7.0
->>>>>>> b9512a97
 )
 
 require (
@@ -36,15 +27,9 @@
 	github.com/pmezard/go-difflib v1.0.0 // indirect
 	github.com/prometheus/procfs v0.0.0-20190425082905-87a4384529e0 // indirect
 	go.elastic.co/fastjson v1.1.0 // indirect
-<<<<<<< HEAD
-	golang.org/x/crypto v0.20.0 // indirect
-	golang.org/x/sys v0.17.0 // indirect
-	golang.org/x/text v0.14.0 // indirect
-=======
 	golang.org/x/crypto v0.31.0 // indirect
 	golang.org/x/sys v0.28.0 // indirect
 	golang.org/x/text v0.21.0 // indirect
->>>>>>> b9512a97
 	gopkg.in/yaml.v3 v3.0.1 // indirect
 	howett.net/plist v0.0.0-20181124034731-591f970eefbb // indirect
 )
