--- conflicted
+++ resolved
@@ -1,22 +1,13 @@
 module go.elastic.co/apm/module/apmfasthttp/v2
 
-<<<<<<< HEAD
-go 1.21
-=======
 go 1.23
->>>>>>> b9512a97
 
 require (
 	github.com/stretchr/testify v1.8.4
 	github.com/valyala/bytebufferpool v1.0.0
 	github.com/valyala/fasthttp v1.34.0
-<<<<<<< HEAD
-	go.elastic.co/apm/module/apmhttp/v2 v2.6.2
-	go.elastic.co/apm/v2 v2.6.2
-=======
 	go.elastic.co/apm/module/apmhttp/v2 v2.7.0
 	go.elastic.co/apm/v2 v2.7.0
->>>>>>> b9512a97
 )
 
 require (
