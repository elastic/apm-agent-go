--- conflicted
+++ resolved
@@ -18,12 +18,8 @@
 package apmfasthttp // import "go.elastic.co/apm/module/apmfasthttp/v2"
 
 import (
-<<<<<<< HEAD
 	"github.com/valyala/fasthttp"
-	"go.elastic.co/apm"
-=======
 	"go.elastic.co/apm/v2"
->>>>>>> dbce0fc5
 )
 
 // newTxCloser returns a transaction closer.
