module go.elastic.co/apm/module/apmmongo/v2

require (
	github.com/stretchr/testify v1.8.4
<<<<<<< HEAD
	go.elastic.co/apm/v2 v2.6.2
=======
	go.elastic.co/apm/v2 v2.7.0
>>>>>>> b9512a97
	go.mongodb.org/mongo-driver v1.5.1
)

require (
	github.com/armon/go-radix v1.0.0 // indirect
	github.com/aws/aws-sdk-go v1.34.28 // indirect
	github.com/davecgh/go-spew v1.1.1 // indirect
	github.com/elastic/go-sysinfo v1.7.1 // indirect
	github.com/elastic/go-windows v1.0.0 // indirect
	github.com/go-stack/stack v1.8.0 // indirect
	github.com/golang/snappy v0.0.1 // indirect
	github.com/google/go-cmp v0.5.4 // indirect
	github.com/jmespath/go-jmespath v0.4.0 // indirect
	github.com/joeshaw/multierror v0.0.0-20140124173710-69b34d4ec901 // indirect
	github.com/klauspost/compress v1.9.5 // indirect
	github.com/pkg/errors v0.9.1 // indirect
	github.com/pmezard/go-difflib v1.0.0 // indirect
	github.com/prometheus/procfs v0.0.0-20190425082905-87a4384529e0 // indirect
	github.com/xdg-go/pbkdf2 v1.0.0 // indirect
	github.com/xdg-go/scram v1.0.2 // indirect
	github.com/xdg-go/stringprep v1.0.2 // indirect
	github.com/youmark/pkcs8 v0.0.0-20181117223130-1be2e3e5546d // indirect
	go.elastic.co/fastjson v1.1.0 // indirect
<<<<<<< HEAD
	golang.org/x/crypto v0.17.0 // indirect
	golang.org/x/sync v0.2.0 // indirect
	golang.org/x/sys v0.15.0 // indirect
	golang.org/x/text v0.14.0 // indirect
=======
	golang.org/x/crypto v0.31.0 // indirect
	golang.org/x/sync v0.10.0 // indirect
	golang.org/x/sys v0.28.0 // indirect
	golang.org/x/text v0.21.0 // indirect
>>>>>>> b9512a97
	gopkg.in/yaml.v3 v3.0.1 // indirect
	howett.net/plist v0.0.0-20181124034731-591f970eefbb // indirect
)

replace go.elastic.co/apm/v2 => ../..

<<<<<<< HEAD
go 1.21
=======
go 1.23
>>>>>>> b9512a97
<|MERGE_RESOLUTION|>--- conflicted
+++ resolved
@@ -2,11 +2,7 @@
 
 require (
 	github.com/stretchr/testify v1.8.4
-<<<<<<< HEAD
-	go.elastic.co/apm/v2 v2.6.2
-=======
 	go.elastic.co/apm/v2 v2.7.0
->>>>>>> b9512a97
 	go.mongodb.org/mongo-driver v1.5.1
 )
 
@@ -30,25 +26,14 @@
 	github.com/xdg-go/stringprep v1.0.2 // indirect
 	github.com/youmark/pkcs8 v0.0.0-20181117223130-1be2e3e5546d // indirect
 	go.elastic.co/fastjson v1.1.0 // indirect
-<<<<<<< HEAD
-	golang.org/x/crypto v0.17.0 // indirect
-	golang.org/x/sync v0.2.0 // indirect
-	golang.org/x/sys v0.15.0 // indirect
-	golang.org/x/text v0.14.0 // indirect
-=======
 	golang.org/x/crypto v0.31.0 // indirect
 	golang.org/x/sync v0.10.0 // indirect
 	golang.org/x/sys v0.28.0 // indirect
 	golang.org/x/text v0.21.0 // indirect
->>>>>>> b9512a97
 	gopkg.in/yaml.v3 v3.0.1 // indirect
 	howett.net/plist v0.0.0-20181124034731-591f970eefbb // indirect
 )
 
 replace go.elastic.co/apm/v2 => ../..
 
-<<<<<<< HEAD
-go 1.21
-=======
-go 1.23
->>>>>>> b9512a97
+go 1.23