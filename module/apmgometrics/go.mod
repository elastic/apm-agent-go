--- conflicted
+++ resolved
@@ -3,11 +3,7 @@
 require (
 	github.com/rcrowley/go-metrics v0.0.0-20181016184325-3113b8401b8a
 	github.com/stretchr/testify v1.8.4
-<<<<<<< HEAD
-	go.elastic.co/apm/v2 v2.6.2
-=======
 	go.elastic.co/apm/v2 v2.7.0
->>>>>>> b9512a97
 )
 
 require (
@@ -28,8 +24,4 @@
 
 replace go.elastic.co/apm/v2 => ../..
 
-<<<<<<< HEAD
-go 1.21
-=======
-go 1.23
->>>>>>> b9512a97
+go 1.23