module go.elastic.co/apm/module/apmlambda/v2

require (
	github.com/aws/aws-lambda-go v1.8.0
<<<<<<< HEAD
	go.elastic.co/apm/v2 v2.6.2
=======
	go.elastic.co/apm/v2 v2.7.0
>>>>>>> b9512a97
)

require (
	github.com/armon/go-radix v1.0.0 // indirect
	github.com/elastic/go-sysinfo v1.7.1 // indirect
	github.com/elastic/go-windows v1.0.0 // indirect
	github.com/joeshaw/multierror v0.0.0-20140124173710-69b34d4ec901 // indirect
	github.com/pkg/errors v0.9.1 // indirect
	github.com/prometheus/procfs v0.0.0-20190425082905-87a4384529e0 // indirect
	go.elastic.co/fastjson v1.1.0 // indirect
	golang.org/x/sys v0.8.0 // indirect
	howett.net/plist v0.0.0-20181124034731-591f970eefbb // indirect
)

replace go.elastic.co/apm/v2 => ../..

<<<<<<< HEAD
go 1.21
=======
go 1.23
>>>>>>> b9512a97
<|MERGE_RESOLUTION|>--- conflicted
+++ resolved
@@ -2,11 +2,7 @@
 
 require (
 	github.com/aws/aws-lambda-go v1.8.0
-<<<<<<< HEAD
-	go.elastic.co/apm/v2 v2.6.2
-=======
 	go.elastic.co/apm/v2 v2.7.0
->>>>>>> b9512a97
 )
 
 require (
@@ -23,8 +19,4 @@
 
 replace go.elastic.co/apm/v2 => ../..
 
-<<<<<<< HEAD
-go 1.21
-=======
-go 1.23
->>>>>>> b9512a97
+go 1.23