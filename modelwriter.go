--- conflicted
+++ resolved
@@ -123,6 +123,7 @@
 	out.Duration = td.Duration.Seconds() * 1000
 	out.SpanCount.Started = td.spansCreated
 	out.SpanCount.Dropped = td.spansDropped
+	out.OTel = td.Context.otel
 	if dss := buildDroppedSpansStats(td.droppedSpansStats); len(dss) > 0 {
 		out.DroppedSpansStats = dss
 	}
@@ -130,16 +131,6 @@
 	if sampled {
 		out.Context = td.Context.build()
 	}
-
-	if out.Context != nil {
-<<<<<<< HEAD
-		out.OTel = td.Context.model.OTel
-	}
-
-=======
-		out.OTel = td.Context.otel
-	}
->>>>>>> 9911e888
 }
 
 func (w *modelWriter) buildModelSpan(out *model.Span, span *Span, sd *SpanData) {
@@ -160,16 +151,9 @@
 	out.Duration = sd.Duration.Seconds() * 1000
 	out.Outcome = normalizeOutcome(sd.Outcome)
 	out.Context = sd.Context.build()
+	out.OTel = sd.Context.otel
 	if sd.composite.count > 1 {
 		out.Composite = sd.composite.build()
-	}
-
-	if out.Context != nil {
-<<<<<<< HEAD
-		out.OTel = sd.Context.model.OTel
-=======
-		out.OTel = sd.Context.otel
->>>>>>> 9911e888
 	}
 
 	// Copy the span type to context.destination.service.type.
