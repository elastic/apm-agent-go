#!/usr/bin/env groovy

@Library('apm@current') _

pipeline {
  agent { kubernetes { yamlFile '.ci/k8s/GolangPod.yml' } }
  environment {
    REPO = 'apm-agent-go'
    BASE_DIR = "src/go.elastic.co/apm"
    NOTIFY_TO = credentials('notify-to')
    JOB_GCS_BUCKET = credentials('gcs-bucket')
    CODECOV_SECRET = 'secret/apm-team/ci/apm-agent-go-codecov'
    GO111MODULE = 'on'
    GOPROXY = 'https://proxy.golang.org'
    HOME = "${env.WORKSPACE}"
    GITHUB_CHECK_ITS_NAME = 'Integration Tests'
    ITS_PIPELINE = 'apm-integration-tests-selector-mbp/main'
    OPBEANS_REPO = 'opbeans-go'
    SLACK_CHANNEL = '#apm-agent-go'
  }
  options {
    timeout(time: 2, unit: 'HOURS')
    buildDiscarder(logRotator(numToKeepStr: '20', artifactNumToKeepStr: '20', daysToKeepStr: '30'))
    timestamps()
    ansiColor('xterm')
    disableResume()
    durabilityHint('PERFORMANCE_OPTIMIZED')
    rateLimitBuilds(throttle: [count: 60, durationName: 'hour', userBoost: true])
    quietPeriod(10)
  }
  triggers {
    issueCommentTrigger("(${obltGitHubComments()}|^run benchmark tests)")
  }
  parameters {
    string(name: 'GO_VERSION', defaultValue: "1.15.10", description: "Go version to use.")
    booleanParam(name: 'Run_As_Main_Branch', defaultValue: false, description: 'Allow to run any steps on a PR, some steps normally only run on main branch.')
    booleanParam(name: 'test_ci', defaultValue: true, description: 'Enable test')
    booleanParam(name: 'docker_test_ci', defaultValue: false, description: 'Enable run docker tests')
    booleanParam(name: 'bench_ci', defaultValue: false, description: 'Enable benchmarks')
  }
  stages {
    stage('Initializing'){
      options { skipDefaultCheckout() }
      environment {
        GO_VERSION = "${params.GO_VERSION}"
      }
      stages {
        /**
         Checkout the code and stash it, to use it on other stages.
        */
        stage('Checkout') {
          options { skipDefaultCheckout() }
          steps {
            pipelineManager([ cancelPreviousRunningBuilds: [ when: 'PR' ] ])
            deleteDir()
            gitCheckout(basedir: "${BASE_DIR}", githubNotifyFirstTimeContributor: true, reference: '/var/lib/jenkins/.git-references/apm-agent-go.git')
            stash allowEmpty: true, name: 'source', useDefaultExcludes: false
            script {
              dir("${BASE_DIR}"){
                // Skip all the stages except docs for PR's with asciidoc and md changes only
                env.ONLY_DOCS = isGitRegionMatch(patterns: [ '.*\\.(asciidoc|md)' ], shouldMatchAll: true)
              }
            }
          }
        }
        /**
        Execute unit tests.
        */
        stage('Tests') {
          options { skipDefaultCheckout() }
          when {
            beforeAgent true
            allOf {
              expression { return env.ONLY_DOCS == "false" }
              expression { return params.test_ci }
            }
          }
          steps {
            withGithubNotify(context: 'Tests', tab: 'tests') {
              deleteDir()
              unstash 'source'
              runMatrix()
            }
          }
        }
        stage('Coverage') {
          agent { label 'linux && immutable' }
          options { skipDefaultCheckout() }
          when {
            beforeAgent true
            allOf {
              expression { return env.ONLY_DOCS == "false" }
              expression { return params.docker_test_ci }
              // disable while testing the k8s stuff
              expression { return false }
            }
          }
          environment {
            GOPATH = "${env.WORKSPACE}"
            PATH = "${env.PATH}:${env.WORKSPACE}/bin"
          }
          steps {
            withGithubNotify(context: 'Coverage') {
              deleteDir()
              unstash 'source'
              dir("${BASE_DIR}"){
                sh script: './scripts/jenkins/docker-test.sh', label: 'Docker tests'
              }
            }
          }
          post {
            always {
              coverageReport("${BASE_DIR}/build/coverage")
              codecov(repo: env.REPO, basedir: "${BASE_DIR}",
                flags: "-f build/coverage/coverage.cov -X search",
                secret: "${CODECOV_SECRET}")
              junit(allowEmptyResults: true,
                keepLongStdio: true,
                testResults: "${BASE_DIR}/build/junit-*.xml")
            }
          }
        }
        stage('Benchmark') {
          agent { label 'linux && immutable' }
          options { skipDefaultCheckout() }
          when {
            beforeAgent true
            allOf {
              anyOf {
                branch 'main'
                tag pattern: 'v\\d+\\.\\d+\\.\\d+.*', comparator: 'REGEXP'
                expression { return params.Run_As_Main_Branch }
                expression { return env.GITHUB_COMMENT?.contains('benchmark tests') }
              }
              expression { return params.bench_ci }
            }
          }
          environment {
            GOPATH = "${env.WORKSPACE}"
            PATH = "${env.PATH}:${env.WORKSPACE}/bin"
          }
          steps {
            withGithubNotify(context: 'Benchmark', tab: 'tests') {
              deleteDir()
              unstash 'source'
              dir("${BASE_DIR}"){
                sh script: './scripts/jenkins/bench.sh', label: 'Benchmarking'
                sendBenchmarks(file: 'build/bench.out', index: 'benchmark-go')
              }
            }
          }
        }
      }
    }
    stage('More OS') {
      when {
        beforeAgent true
        expression { return env.ONLY_DOCS == "false" }
      }
      environment {
        GOPATH = "${env.WORKSPACE}"
      }
      parallel {
        stage('Windows') {
          agent { label 'windows-2019-immutable' }
          options { skipDefaultCheckout() }
          environment {
            GO_VERSION = "${params.GO_VERSION}"
          }
          steps {
            withGithubNotify(context: 'Build-Test - Windows') {
              cleanDir("${WORKSPACE}/${BASE_DIR}")
              unstash 'source'
              withGoEnv(version: "${env.GO_VERSION}"){
                dir("${BASE_DIR}"){
                  bat script: 'scripts/jenkins/windows/build-test.bat', label: 'Build and test'
                }
              }
            }
          }
          post {
            always {
              junit(allowEmptyResults: true, keepLongStdio: true, testResults: "${BASE_DIR}/build/junit-*.xml")
            }
          }
        }
        stage('OSX') {
          agent { label 'macosx && x86_64' }
          options { skipDefaultCheckout() }
          environment {
            GO_VERSION = "${params.GO_VERSION}"
            PATH = "${env.PATH}:${env.WORKSPACE}/bin"
          }
          steps {
            withGithubNotify(context: 'Build-Test - OSX') {
              retry(3) {
                deleteDir()
                unstash 'source'
              }
              dir("${BASE_DIR}"){
                sh script: './scripts/jenkins/install-go.sh', label: 'go'
              }
              retry(3) {
                dir("${BASE_DIR}"){
                  sh script: './scripts/jenkins/build.sh', label: 'Build'
                }
              }
              dir("${BASE_DIR}"){
                sh script: './scripts/jenkins/test.sh', label: 'Test'
              }
            }
          }
          post {
            always {
              junit(allowEmptyResults: true, keepLongStdio: true, testResults: "${BASE_DIR}/build/junit-*.xml")
              deleteDir()
            }
          }
        }
      }
    }
    stage('Integration Tests') {
      agent none
      when {
        beforeAgent true
        allOf {
          expression { return env.ONLY_DOCS == "false" }
          anyOf {
            changeRequest()
            expression { return !params.Run_As_Main_Branch }
          }
        }
      }
      steps {
        build(job: env.ITS_PIPELINE, propagate: false, wait: false,
              parameters: [string(name: 'INTEGRATION_TEST', value: 'Go'),
                           string(name: 'BUILD_OPTS', value: "--go-agent-version ${env.GIT_BASE_COMMIT} --opbeans-go-agent-branch ${env.GIT_BASE_COMMIT}"),
                           string(name: 'GITHUB_CHECK_NAME', value: env.GITHUB_CHECK_ITS_NAME),
                           string(name: 'GITHUB_CHECK_REPO', value: env.REPO),
                           string(name: 'GITHUB_CHECK_SHA1', value: env.GIT_BASE_COMMIT)])
        githubNotify(context: "${env.GITHUB_CHECK_ITS_NAME}", description: "${env.GITHUB_CHECK_ITS_NAME} ...", status: 'PENDING', targetUrl: "${env.JENKINS_URL}search/?q=${env.ITS_PIPELINE.replaceAll('/','+')}")
      }
    }
    stage('Release') {
      options { skipDefaultCheckout() }
      when {
        beforeAgent true
        tag pattern: 'v\\d+\\.\\d+\\.\\d+', comparator: 'REGEXP'
      }
      stages {
        stage('Opbeans') {
          environment {
            REPO_NAME = "${OPBEANS_REPO}"
            GO_VERSION = "${params.GO_VERSION}"
          }
          steps {
            deleteDir()
            dir("${OPBEANS_REPO}"){
              git(credentialsId: 'f6c7695a-671e-4f4f-a331-acdce44ff9ba',
                  url: "git@github.com:elastic/${OPBEANS_REPO}.git",
                  branch: 'main')
              sh script: ".ci/bump-version.sh ${env.BRANCH_NAME}", label: 'Bump version'
              // The opbeans-go pipeline will trigger a release for the main branch
              gitPush()
              // The opbeans-go pipeline will trigger a release for the release tag
              gitCreateTag(tag: "${env.BRANCH_NAME}")
            }
          }
        }
        stage('Notify') {
          steps {
            notifyStatus(slackStatus: 'good', subject: "[${env.REPO}] Release *${env.BRANCH_NAME}* published", body: "Great news, the release has finished successfully. (<${env.RUN_DISPLAY_URL}|Open>).")
          }
        }
      }
    }
  }
  post {
    cleanup {
      notifyBuildResult()
    }
  }
}



def runMatrix() {
  dir("${BASE_DIR}"){
    def go = readYaml(file: '.jenkins.yml')
    def parallelTasks = [:]
    go['GO_VERSION'].each{ version ->
      parallelTasks["Go-${version}"] = generateStep(version)
    }
    // For the cutting edge
    def edge = readYaml(file: '.jenkins-edge.yml')
    edge['GO_VERSION'].each{ version ->
      parallelTasks["Go-${version}"] = generateStepAndCatchError(version)
    }
    parallel(parallelTasks)
  }
}


def generateStep(version){
  return {
<<<<<<< HEAD
		runStep(version)
=======
    runStep(version)
>>>>>>> 675e8398
  }
}

def runStep(version) {
<<<<<<< HEAD
  container(version.replaceAll('\\.', '-')) {
    // run within a unique workspace folder to avoid clashing with multiple siblings pods.
    dir(UUID.randomUUID().toString()) {
      try {
        echo "${version}"
        withEnv(["GO_VERSION=${version}"]) {
          // Another retry in case there are any environmental issues
          // See https://issuetracker.google.com/issues/146072599 for more context
          retry(3) {
            deleteDir()
            unstash 'source'
          }
          retry(3) {
            dir("${BASE_DIR}"){
              sh script: './scripts/jenkins/build.sh', label: 'Build'
            }
          }
=======
  node('linux && immutable'){
    try {
      echo "${version}"
      withEnv(["GO_VERSION=${version}"]) {
        // Another retry in case there are any environmental issues
        // See https://issuetracker.google.com/issues/146072599 for more context
        retry(3) {
          deleteDir()
          unstash 'source'
        }
        retry(3) {
>>>>>>> 675e8398
          dir("${BASE_DIR}"){
            sh script: './scripts/jenkins/build.sh', label: 'Build'
          }
        }
<<<<<<< HEAD
      } finally {
        junit(allowEmptyResults: true, keepLongStdio: true, testResults: "${BASE_DIR}/build/junit-*.xml")
=======
        dir("${BASE_DIR}"){
          sh script: './scripts/jenkins/test.sh', label: 'Test'
        }
>>>>>>> 675e8398
      }
    } finally {
      junit(allowEmptyResults: true,
        keepLongStdio: true,
        testResults: "${BASE_DIR}/build/junit-*.xml")
    }
  }
}

def generateStepAndCatchError(version){
  return {
    catchError(buildResult: 'SUCCESS', message: 'Cutting Edge Tests', stageResult: 'UNSTABLE') {
      runStep(version)
    }
  }
}

def cleanDir(path){
  powershell label: "Clean ${path}", script: "Remove-Item -Recurse -Force ${path}"
}

def notifyStatus(def args = [:]) {
  releaseNotification(slackChannel: "${env.SLACK_CHANNEL}",
                      slackColor: args.slackStatus,
                      slackCredentialsId: 'jenkins-slack-integration-token',
                      to: "${env.NOTIFY_TO}",
                      subject: args.subject,
                      body: args.body)
}<|MERGE_RESOLUTION|>--- conflicted
+++ resolved
@@ -282,8 +282,6 @@
   }
 }
 
-
-
 def runMatrix() {
   dir("${BASE_DIR}"){
     def go = readYaml(file: '.jenkins.yml')
@@ -300,19 +298,13 @@
   }
 }
 
-
 def generateStep(version){
   return {
-<<<<<<< HEAD
 		runStep(version)
-=======
-    runStep(version)
->>>>>>> 675e8398
   }
 }
 
 def runStep(version) {
-<<<<<<< HEAD
   container(version.replaceAll('\\.', '-')) {
     // run within a unique workspace folder to avoid clashing with multiple siblings pods.
     dir(UUID.randomUUID().toString()) {
@@ -330,36 +322,13 @@
               sh script: './scripts/jenkins/build.sh', label: 'Build'
             }
           }
-=======
-  node('linux && immutable'){
-    try {
-      echo "${version}"
-      withEnv(["GO_VERSION=${version}"]) {
-        // Another retry in case there are any environmental issues
-        // See https://issuetracker.google.com/issues/146072599 for more context
-        retry(3) {
-          deleteDir()
-          unstash 'source'
-        }
-        retry(3) {
->>>>>>> 675e8398
           dir("${BASE_DIR}"){
-            sh script: './scripts/jenkins/build.sh', label: 'Build'
-          }
-        }
-<<<<<<< HEAD
+            sh script: './scripts/jenkins/test.sh', label: 'Test'
+          }
+        }
       } finally {
         junit(allowEmptyResults: true, keepLongStdio: true, testResults: "${BASE_DIR}/build/junit-*.xml")
-=======
-        dir("${BASE_DIR}"){
-          sh script: './scripts/jenkins/test.sh', label: 'Test'
-        }
->>>>>>> 675e8398
-      }
-    } finally {
-      junit(allowEmptyResults: true,
-        keepLongStdio: true,
-        testResults: "${BASE_DIR}/build/junit-*.xml")
+      }
     }
   }
 }
