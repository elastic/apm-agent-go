--- conflicted
+++ resolved
@@ -5,22 +5,15 @@
 pipeline {
   agent any
   environment {
-<<<<<<< HEAD
     REPO = 'apm-agent-go'
-    BASE_DIR="src/go.elastic.co/apm"
-    NOTIFY_TO = credentials('notify-to')
-    JOB_GCS_BUCKET = credentials('gcs-bucket')
-    CODECOV_SECRET = 'secret/apm-team/ci/apm-agent-go-codecov'
-    GITHUB_CHECK_ITS_NAME = 'Integration Tests'
-    ITS_PIPELINE = 'apm-integration-tests-mbp/master'
-=======
     BASE_DIR = "src/go.elastic.co/apm"
     NOTIFY_TO = credentials('notify-to')
     JOB_GCS_BUCKET = credentials('gcs-bucket')
     CODECOV_SECRET = 'secret/apm-team/ci/apm-agent-go-codecov'
     GO111MODULE = 'on'
     GOPROXY = 'https://proxy.golang.org'
->>>>>>> e4280e65
+    GITHUB_CHECK_ITS_NAME = 'Integration Tests'
+    ITS_PIPELINE = 'apm-integration-tests-mbp/master'
   }
   options {
     timeout(time: 1, unit: 'HOURS')
@@ -189,11 +182,7 @@
               junit(allowEmptyResults: true,
                 keepLongStdio: true,
                 testResults: "${BASE_DIR}/build/junit-*.xml")
-<<<<<<< HEAD
               codecov(repo: env.REPO, basedir: "${BASE_DIR}",
-=======
-              codecov(repo: 'apm-agent-go', basedir: "${BASE_DIR}",
->>>>>>> e4280e65
                 flags: "-f build/coverage/coverage.cov -X search",
                 secret: "${CODECOV_SECRET}")
             }
