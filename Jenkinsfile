#!/usr/bin/env groovy

@Library('apm@current') _

pipeline {
  agent { label 'linux && immutable' }
  environment {
    REPO = 'apm-agent-go'
    BASE_DIR = "src/go.elastic.co/apm"
    NOTIFY_TO = credentials('notify-to')
    JOB_GCS_BUCKET = credentials('gcs-bucket')
    CODECOV_SECRET = 'secret/apm-team/ci/apm-agent-go-codecov'
    GO111MODULE = 'on'
    GOPATH = "${env.WORKSPACE}"
    GOPROXY = 'https://proxy.golang.org'
    HOME = "${env.WORKSPACE}"
    OPBEANS_REPO = 'opbeans-go'
    SLACK_CHANNEL = '#apm-agent-go'
  }
  options {
    timeout(time: 2, unit: 'HOURS')
    buildDiscarder(logRotator(numToKeepStr: '20', artifactNumToKeepStr: '20', daysToKeepStr: '30'))
    timestamps()
    ansiColor('xterm')
    disableResume()
    durabilityHint('PERFORMANCE_OPTIMIZED')
    rateLimitBuilds(throttle: [count: 60, durationName: 'hour', userBoost: true])
    quietPeriod(10)
  }
  triggers {
    issueCommentTrigger("(${obltGitHubComments()}|^run benchmark tests)")
  }
  parameters {
    string(name: 'GO_VERSION', defaultValue: "1.15.10", description: "Go version to use.")
    booleanParam(name: 'Run_As_Main_Branch', defaultValue: false, description: 'Allow to run any steps on a PR, some steps normally only run on main branch.')
    booleanParam(name: 'bench_ci', defaultValue: true, description: 'Enable benchmarks')
  }
  stages {
    stage('Initializing'){
      options { skipDefaultCheckout() }
      environment {
        GO_VERSION = "${params.GO_VERSION}"
        PATH = "${env.PATH}:${env.WORKSPACE}/bin"
      }
      stages {
        /**
         Checkout the code and stash it, to use it on other stages.
        */
        stage('Checkout') {
          options { skipDefaultCheckout() }
          steps {
            pipelineManager([ cancelPreviousRunningBuilds: [ when: 'PR' ] ])
            deleteDir()
            gitCheckout(basedir: "${BASE_DIR}", githubNotifyFirstTimeContributor: true, reference: '/var/lib/jenkins/.git-references/apm-agent-go.git')
            stash allowEmpty: true, name: 'source', useDefaultExcludes: false
          }
        }
        stage('Benchmark') {
          agent { label 'microbenchmarks-pool' }
          options { skipDefaultCheckout() }
          when {
            beforeAgent true
            allOf {
              anyOf {
                branch 'main'
                tag pattern: 'v\\d+\\.\\d+\\.\\d+.*', comparator: 'REGEXP'
                expression { return params.Run_As_Main_Branch }
                expression { return env.GITHUB_COMMENT?.contains('benchmark tests') }
              }
              expression { return params.bench_ci }
            }
          }
          steps {
            withGithubNotify(context: 'Benchmark', tab: 'tests') {
              deleteDir()
              unstash 'source'
              dir("${BASE_DIR}"){
                sh script: './scripts/jenkins/bench.sh', label: 'Benchmarking'
                dir('build') {
                  sendBenchmarks(file: 'bench.out', index: 'benchmark-go')
                  generateGoBenchmarkDiff(file: 'bench.out', filter: 'exclude')
                }
              }
            }
          }
        }
      }
    }
<<<<<<< HEAD
=======
    stage('More OS') {
      when {
        beforeAgent true
        expression { return env.ONLY_DOCS == "false" }
      }
      parallel {
        stage('Windows') {
          agent { label 'windows-2019-immutable' }
          options { skipDefaultCheckout() }
          environment {
            GO_VERSION = "${params.GO_VERSION}"
          }
          steps {
            withGithubNotify(context: 'Build-Test - Windows') {
              cleanDir("${WORKSPACE}/${BASE_DIR}")
              unstash 'source'
              withGoEnv(version: "${env.GO_VERSION}"){
                dir("${BASE_DIR}"){
                  bat script: 'scripts/jenkins/windows/build-test.bat', label: 'Build and test'
                }
              }
            }
          }
          post {
            always {
              junit(allowEmptyResults: true, keepLongStdio: true, testResults: "${BASE_DIR}/build/junit-*.xml")
            }
          }
        }
        stage('OSX') {
          agent { label 'macos11 && x86_64' }
          options { skipDefaultCheckout() }
          environment {
            GO_VERSION = "${params.GO_VERSION}"
            PATH = "${env.PATH}:${env.WORKSPACE}/bin"
            // NOTE: as long as the MacOS workers use a different path then GOPATH and HOME need to be reset
            GOPATH = "${env.WORKSPACE}"
            HOME = "${env.WORKSPACE}"
          }
          steps {
            withGithubNotify(context: 'Build-Test - OSX') {
              retry(3) {
                deleteDir()
                unstash 'source'
              }
              retry(3) {
                dir("${BASE_DIR}"){
                  sh script: './scripts/jenkins/build.sh', label: 'Build'
                }
              }
              dir("${BASE_DIR}"){
                sh script: './scripts/jenkins/test.sh', label: 'Test'
              }
            }
          }
          post {
            always {
              junit(allowEmptyResults: true, keepLongStdio: true, testResults: "${BASE_DIR}/build/junit-*.xml")
              deleteDir()
            }
          }
        }
      }
    }
    stage('Publish snapshot') {
      options { skipDefaultCheckout() }
      environment {
        BUCKET_NAME = 'oblt-artifacts'
        DOCKER_REGISTRY = 'docker.elastic.co'
        DOCKER_REGISTRY_SECRET = 'secret/observability-team/ci/docker-registry/prod'
        GCS_ACCOUNT_SECRET = 'secret/observability-team/ci/snapshoty'
      }
      when {
        beforeAgent true
        branch 'main'
      }
      steps {
        withGithubNotify(context: 'Publish snapshot tarball') {
          deleteDir()
          unstash 'source'
          dir(env.BASE_DIR) {
            sh(label: 'create snapshot tarball', script: "./scripts/jenkins/package.sh")
            snapshoty(
              bucket: env.BUCKET_NAME,
              gcsAccountSecret: env.GCS_ACCOUNT_SECRET,
              dockerRegistry: env.DOCKER_REGISTRY,
              dockerSecret: env.DOCKER_REGISTRY_SECRET
            )
          }
        }
      }
    }
>>>>>>> a6a17501
    stage('Release') {
      options { skipDefaultCheckout() }
      when {
        beforeAgent true
        tag pattern: 'v\\d+\\.\\d+\\.\\d+', comparator: 'REGEXP'
      }
      stages {
        stage('Opbeans') {
          environment {
            REPO_NAME = "${OPBEANS_REPO}"
            GO_VERSION = "${params.GO_VERSION}"
          }
          steps {
            deleteDir()
            dir("${OPBEANS_REPO}"){
              git(credentialsId: 'f6c7695a-671e-4f4f-a331-acdce44ff9ba',
                  url: "git@github.com:elastic/${OPBEANS_REPO}.git",
                  branch: 'main')
              sh script: ".ci/bump-version.sh ${env.BRANCH_NAME}", label: 'Bump version'
              // The opbeans-go pipeline will trigger a release for the main branch
              gitPush()
              // The opbeans-go pipeline will trigger a release for the release tag
              gitCreateTag(tag: "${env.BRANCH_NAME}")
            }
          }
        }
        stage('Notify') {
          steps {
            notifyStatus(slackStatus: 'good', subject: "[${env.REPO}] Release *${env.BRANCH_NAME}* published", body: "Great news, the release has finished successfully. (<${env.RUN_DISPLAY_URL}|Open>).")
          }
        }
      }
    }
  }
  post {
    cleanup {
      notifyBuildResult(goBenchmarkComment: true)
    }
  }
}

def notifyStatus(def args = [:]) {
  releaseNotification(slackChannel: "${env.SLACK_CHANNEL}",
                      slackColor: args.slackStatus,
                      slackCredentialsId: 'jenkins-slack-integration-token',
                      to: "${env.NOTIFY_TO}",
                      subject: args.subject,
                      body: args.body)
}<|MERGE_RESOLUTION|>--- conflicted
+++ resolved
@@ -86,72 +86,6 @@
         }
       }
     }
-<<<<<<< HEAD
-=======
-    stage('More OS') {
-      when {
-        beforeAgent true
-        expression { return env.ONLY_DOCS == "false" }
-      }
-      parallel {
-        stage('Windows') {
-          agent { label 'windows-2019-immutable' }
-          options { skipDefaultCheckout() }
-          environment {
-            GO_VERSION = "${params.GO_VERSION}"
-          }
-          steps {
-            withGithubNotify(context: 'Build-Test - Windows') {
-              cleanDir("${WORKSPACE}/${BASE_DIR}")
-              unstash 'source'
-              withGoEnv(version: "${env.GO_VERSION}"){
-                dir("${BASE_DIR}"){
-                  bat script: 'scripts/jenkins/windows/build-test.bat', label: 'Build and test'
-                }
-              }
-            }
-          }
-          post {
-            always {
-              junit(allowEmptyResults: true, keepLongStdio: true, testResults: "${BASE_DIR}/build/junit-*.xml")
-            }
-          }
-        }
-        stage('OSX') {
-          agent { label 'macos11 && x86_64' }
-          options { skipDefaultCheckout() }
-          environment {
-            GO_VERSION = "${params.GO_VERSION}"
-            PATH = "${env.PATH}:${env.WORKSPACE}/bin"
-            // NOTE: as long as the MacOS workers use a different path then GOPATH and HOME need to be reset
-            GOPATH = "${env.WORKSPACE}"
-            HOME = "${env.WORKSPACE}"
-          }
-          steps {
-            withGithubNotify(context: 'Build-Test - OSX') {
-              retry(3) {
-                deleteDir()
-                unstash 'source'
-              }
-              retry(3) {
-                dir("${BASE_DIR}"){
-                  sh script: './scripts/jenkins/build.sh', label: 'Build'
-                }
-              }
-              dir("${BASE_DIR}"){
-                sh script: './scripts/jenkins/test.sh', label: 'Test'
-              }
-            }
-          }
-          post {
-            always {
-              junit(allowEmptyResults: true, keepLongStdio: true, testResults: "${BASE_DIR}/build/junit-*.xml")
-              deleteDir()
-            }
-          }
-        }
-      }
-    }
     stage('Publish snapshot') {
       options { skipDefaultCheckout() }
       environment {
@@ -180,7 +114,6 @@
         }
       }
     }
->>>>>>> a6a17501
     stage('Release') {
       options { skipDefaultCheckout() }
       when {
