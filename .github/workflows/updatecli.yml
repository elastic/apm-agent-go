name: updatecli

on:
  workflow_dispatch: ~
  schedule:
    - cron: '0 6 * * *'

permissions:
  contents: read

jobs:
  compose:
    runs-on: ubuntu-latest
    permissions:
      contents: read
      packages: read
    steps:
      - uses: actions/checkout@v4

<<<<<<< HEAD
=======
      - name: Get token
        id: get_token
        uses: tibdex/github-app-token@3beb63f4bd073e61482598c45c71c1019b59b73a # v2.1.0
        with:
          app_id: ${{ secrets.OBS_AUTOMATION_APP_ID }}
          private_key: ${{ secrets.OBS_AUTOMATION_APP_PEM }}
          permissions: >-
            {
              "contents": "write",
              "pull_requests": "write"
            }

>>>>>>> b9512a97
      - uses: docker/login-action@9780b0c442fbb1117ed29e0efdff1e18412f7567 # v3.3.0
        with:
          registry: ghcr.io
          username: ${{ github.actor }}
          password: ${{ secrets.GITHUB_TOKEN }}

      - uses: elastic/oblt-actions/updatecli/run@v1
<<<<<<< HEAD
        with:
          command: --experimental compose diff
        env:
          GITHUB_TOKEN: ${{ secrets.UPDATECLI_GH_TOKEN }}

      - uses: elastic/oblt-actions/updatecli/run@v1
        with:
          command: --experimental compose apply
        env:
          GITHUB_TOKEN: ${{ secrets.UPDATECLI_GH_TOKEN }}
=======
        with:
          command: --experimental compose diff
          # TODO: update to the latest version so the policies can work as expected.
          #       latest changes in the policies require to use the dependson feature.
          version: "v0.88.0"
        env:
          GITHUB_TOKEN: ${{ steps.get_token.outputs.token }}

      - uses: elastic/oblt-actions/updatecli/run@v1
        with:
          command: --experimental compose apply
          # TODO: update to the latest version so the policies can work as expected.
          #       latest changes in the policies require to use the dependson feature.
          version: "v0.88.0"
        env:
          GITHUB_TOKEN: ${{ steps.get_token.outputs.token }}
>>>>>>> b9512a97

      - if: failure()
        uses: elastic/oblt-actions/slack/send@v1
        with:
          bot-token: ${{ secrets.SLACK_BOT_TOKEN }}
          channel-id: "#apm-agent-go"
          message: ":traffic_cone: updatecli failed for `${{ github.repository }}@${{ github.ref_name }}`, @robots-ci please look what's going on <https://github.com/${{ github.repository }}/actions/runs/${{ github.run_id }}|here>"<|MERGE_RESOLUTION|>--- conflicted
+++ resolved
@@ -17,8 +17,6 @@
     steps:
       - uses: actions/checkout@v4
 
-<<<<<<< HEAD
-=======
       - name: Get token
         id: get_token
         uses: tibdex/github-app-token@3beb63f4bd073e61482598c45c71c1019b59b73a # v2.1.0
@@ -31,7 +29,6 @@
               "pull_requests": "write"
             }
 
->>>>>>> b9512a97
       - uses: docker/login-action@9780b0c442fbb1117ed29e0efdff1e18412f7567 # v3.3.0
         with:
           registry: ghcr.io
@@ -39,18 +36,6 @@
           password: ${{ secrets.GITHUB_TOKEN }}
 
       - uses: elastic/oblt-actions/updatecli/run@v1
-<<<<<<< HEAD
-        with:
-          command: --experimental compose diff
-        env:
-          GITHUB_TOKEN: ${{ secrets.UPDATECLI_GH_TOKEN }}
-
-      - uses: elastic/oblt-actions/updatecli/run@v1
-        with:
-          command: --experimental compose apply
-        env:
-          GITHUB_TOKEN: ${{ secrets.UPDATECLI_GH_TOKEN }}
-=======
         with:
           command: --experimental compose diff
           # TODO: update to the latest version so the policies can work as expected.
@@ -67,7 +52,6 @@
           version: "v0.88.0"
         env:
           GITHUB_TOKEN: ${{ steps.get_token.outputs.token }}
->>>>>>> b9512a97
 
       - if: failure()
         uses: elastic/oblt-actions/slack/send@v1
