--- conflicted
+++ resolved
@@ -91,7 +91,6 @@
 	case c.model.Database != nil:
 	case c.model.HTTP != nil:
 	case c.model.Destination != nil:
-	case c.model.OTel != nil:
 	default:
 		return nil
 	}
@@ -106,36 +105,21 @@
 	}
 }
 
-<<<<<<< HEAD
-// SetOtelAttributes sets the provided OpenTelemetry attributes.
-func (c *SpanContext) SetOTelAttributes(m map[string]interface{}) {
-	if c.model.OTel == nil {
-		c.model.OTel = &model.OTel{}
-	}
-	c.model.OTel.Attributes = m
-=======
 // SetOTelAttributes sets the provided OpenTelemetry attributes.
 func (c *SpanContext) SetOTelAttributes(m map[string]interface{}) {
 	if c.otel == nil {
 		c.otel = &model.OTel{}
 	}
 	c.otel.Attributes = m
->>>>>>> 9911e888
 }
 
 // SetSpanKind sets the provided SpanKind.
 func (c *SpanContext) SetSpanKind(spanKind string) {
-<<<<<<< HEAD
-	if c.model.OTel == nil {
-		c.model.OTel = &model.OTel{}
-	}
-	c.model.OTel.SpanKind = spanKind
-=======
 	if c.otel == nil {
 		c.otel = &model.OTel{}
 	}
+	fmt.Println("setting spanKind", spanKind)
 	c.otel.SpanKind = spanKind
->>>>>>> 9911e888
 }
 
 // SetTag calls SetLabel(key, value).
