module go.elastic.co/apm/v2/tools

<<<<<<< HEAD
go 1.21
=======
go 1.23
>>>>>>> b9512a97

require (
	github.com/elastic/go-licenser v0.4.0
	github.com/jcchavezs/porto v0.1.0
<<<<<<< HEAD
	go.elastic.co/fastjson v1.2.0
	golang.org/x/tools v0.9.3
)

require (
	golang.org/x/mod v0.10.0 // indirect
	golang.org/x/sys v0.8.0 // indirect
=======
	go.elastic.co/fastjson v1.5.0
	golang.org/x/tools v0.30.0
)

require (
	golang.org/x/mod v0.23.0 // indirect
	golang.org/x/sync v0.11.0 // indirect
>>>>>>> b9512a97
)<|MERGE_RESOLUTION|>--- conflicted
+++ resolved
@@ -1,23 +1,10 @@
 module go.elastic.co/apm/v2/tools
 
-<<<<<<< HEAD
-go 1.21
-=======
 go 1.23
->>>>>>> b9512a97
 
 require (
 	github.com/elastic/go-licenser v0.4.0
 	github.com/jcchavezs/porto v0.1.0
-<<<<<<< HEAD
-	go.elastic.co/fastjson v1.2.0
-	golang.org/x/tools v0.9.3
-)
-
-require (
-	golang.org/x/mod v0.10.0 // indirect
-	golang.org/x/sys v0.8.0 // indirect
-=======
 	go.elastic.co/fastjson v1.5.0
 	golang.org/x/tools v0.30.0
 )
@@ -25,5 +12,4 @@
 require (
 	golang.org/x/mod v0.23.0 // indirect
 	golang.org/x/sync v0.11.0 // indirect
->>>>>>> b9512a97
 )