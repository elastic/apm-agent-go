// Licensed to Elasticsearch B.V. under one or more contributor
// license agreements. See the NOTICE file distributed with
// this work for additional information regarding copyright
// ownership. Elasticsearch B.V. licenses this file to you under
// the Apache License, Version 2.0 (the "License"); you may
// not use this file except in compliance with the License.
// You may obtain a copy of the License at
//
//     http://www.apache.org/licenses/LICENSE-2.0
//
// Unless required by applicable law or agreed to in writing,
// software distributed under the License is distributed on an
// "AS IS" BASIS, WITHOUT WARRANTIES OR CONDITIONS OF ANY
// KIND, either express or implied.  See the License for the
// specific language governing permissions and limitations
// under the License.

package apmversion

const (
	// AgentVersion is the Elastic APM Go Agent version.
<<<<<<< HEAD
	AgentVersion = "2.6.2"
=======
	AgentVersion = "2.7.0"
>>>>>>> b9512a97
)<|MERGE_RESOLUTION|>--- conflicted
+++ resolved
@@ -19,9 +19,5 @@
 
 const (
 	// AgentVersion is the Elastic APM Go Agent version.
-<<<<<<< HEAD
-	AgentVersion = "2.6.2"
-=======
 	AgentVersion = "2.7.0"
->>>>>>> b9512a97
 )