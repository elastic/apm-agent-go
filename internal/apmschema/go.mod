--- conflicted
+++ resolved
@@ -1,20 +1,12 @@
 module go.elastic.co/apm/internal/apmschema/v2
 
-<<<<<<< HEAD
-go 1.21
-=======
 go 1.23
->>>>>>> b9512a97
 
 require (
 	github.com/pkg/errors v0.9.1
 	github.com/santhosh-tekuri/jsonschema v1.2.4
 	github.com/stretchr/testify v1.8.4
-<<<<<<< HEAD
-	go.elastic.co/apm/v2 v2.6.2
-=======
 	go.elastic.co/apm/v2 v2.7.0
->>>>>>> b9512a97
 )
 
 require (
