--- conflicted
+++ resolved
@@ -1,14 +1,5 @@
 module apmgodog/v2
 
-<<<<<<< HEAD
-go 1.21
-
-require (
-	github.com/cucumber/godog v0.12.2
-	go.elastic.co/apm/module/apmgrpc/v2 v2.6.2
-	go.elastic.co/apm/module/apmhttp/v2 v2.6.2
-	go.elastic.co/apm/v2 v2.6.2
-=======
 go 1.23
 
 require (
@@ -16,7 +7,6 @@
 	go.elastic.co/apm/module/apmgrpc/v2 v2.7.0
 	go.elastic.co/apm/module/apmhttp/v2 v2.7.0
 	go.elastic.co/apm/v2 v2.7.0
->>>>>>> b9512a97
 	go.elastic.co/fastjson v1.1.0
 	google.golang.org/grpc v1.57.1
 	google.golang.org/grpc/examples v0.0.0-20230831183909-e498bbc9bd37
@@ -41,49 +31,13 @@
 	github.com/prometheus/procfs v0.0.0-20190507164030-5867b95ac084 // indirect
 	github.com/spf13/pflag v1.0.5 // indirect
 	github.com/stretchr/testify v1.8.4 // indirect
-<<<<<<< HEAD
-	golang.org/x/net v0.23.0 // indirect
-	golang.org/x/sys v0.18.0 // indirect
-	golang.org/x/text v0.14.0 // indirect
-=======
 	golang.org/x/net v0.33.0 // indirect
 	golang.org/x/sys v0.28.0 // indirect
 	golang.org/x/text v0.21.0 // indirect
->>>>>>> b9512a97
 	google.golang.org/genproto/googleapis/rpc v0.0.0-20230822172742-b8732ec3820d // indirect
 	google.golang.org/protobuf v1.33.0 // indirect
 	gopkg.in/yaml.v3 v3.0.1 // indirect
 	howett.net/plist v0.0.0-20181124034731-591f970eefbb // indirect
-<<<<<<< HEAD
-)
-
-require (
-	github.com/armon/go-radix v1.0.0 // indirect
-	github.com/cucumber/gherkin-go/v19 v19.0.3 // indirect
-	github.com/cucumber/messages-go/v16 v16.0.1 // indirect
-	github.com/davecgh/go-spew v1.1.1 // indirect
-	github.com/elastic/go-sysinfo v1.7.1 // indirect
-	github.com/elastic/go-windows v1.0.0 // indirect
-	github.com/gofrs/uuid v4.0.0+incompatible // indirect
-	github.com/golang/protobuf v1.3.2 // indirect
-	github.com/google/go-cmp v0.5.4 // indirect
-	github.com/hashicorp/go-immutable-radix v1.3.0 // indirect
-	github.com/hashicorp/go-memdb v1.3.0 // indirect
-	github.com/hashicorp/golang-lru v0.5.4 // indirect
-	github.com/joeshaw/multierror v0.0.0-20140124173710-69b34d4ec901 // indirect
-	github.com/pkg/errors v0.9.1 // indirect
-	github.com/pmezard/go-difflib v1.0.0 // indirect
-	github.com/prometheus/procfs v0.0.0-20190507164030-5867b95ac084 // indirect
-	github.com/spf13/pflag v1.0.5 // indirect
-	github.com/stretchr/testify v1.8.4 // indirect
-	golang.org/x/net v0.10.0 // indirect
-	golang.org/x/sys v0.8.0 // indirect
-	golang.org/x/text v0.9.0 // indirect
-	google.golang.org/genproto v0.0.0-20191108220845-16a3f7862a1a // indirect
-	gopkg.in/yaml.v3 v3.0.1 // indirect
-	howett.net/plist v0.0.0-20181124034731-591f970eefbb // indirect
-=======
->>>>>>> b9512a97
 )
 
 replace go.elastic.co/apm/v2 => ../..
