--- conflicted
+++ resolved
@@ -3,11 +3,7 @@
 RUN apk add --no-cache git
 RUN git clone https://github.com/w3c/trace-context.git
 
-<<<<<<< HEAD
-FROM python:3.11
-=======
 FROM python:3.12.5-slim-bookworm
->>>>>>> b9512a97
 RUN pip install aiohttp
 WORKDIR /w3c/trace-context
 COPY --from=0 /w3c/trace-context .
