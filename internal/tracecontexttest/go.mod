module tracecontexttest/v2

<<<<<<< HEAD
require go.elastic.co/apm/module/apmhttp/v2 v2.6.2
=======
require go.elastic.co/apm/module/apmhttp/v2 v2.7.0
>>>>>>> b9512a97

require (
	github.com/armon/go-radix v1.0.0 // indirect
	github.com/elastic/go-sysinfo v1.7.1 // indirect
	github.com/elastic/go-windows v1.0.0 // indirect
	github.com/joeshaw/multierror v0.0.0-20140124173710-69b34d4ec901 // indirect
	github.com/pkg/errors v0.9.1 // indirect
	github.com/prometheus/procfs v0.0.0-20190425082905-87a4384529e0 // indirect
<<<<<<< HEAD
	go.elastic.co/apm/v2 v2.6.2 // indirect
=======
	go.elastic.co/apm/v2 v2.7.0 // indirect
>>>>>>> b9512a97
	go.elastic.co/fastjson v1.1.0 // indirect
	golang.org/x/sys v0.8.0 // indirect
	howett.net/plist v0.0.0-20181124034731-591f970eefbb // indirect
)

replace go.elastic.co/apm/v2 => ../..

replace go.elastic.co/apm/module/apmhttp/v2 => ../../module/apmhttp

<<<<<<< HEAD
go 1.21
=======
go 1.23
>>>>>>> b9512a97
<|MERGE_RESOLUTION|>--- conflicted
+++ resolved
@@ -1,10 +1,6 @@
 module tracecontexttest/v2
 
-<<<<<<< HEAD
-require go.elastic.co/apm/module/apmhttp/v2 v2.6.2
-=======
 require go.elastic.co/apm/module/apmhttp/v2 v2.7.0
->>>>>>> b9512a97
 
 require (
 	github.com/armon/go-radix v1.0.0 // indirect
@@ -13,11 +9,7 @@
 	github.com/joeshaw/multierror v0.0.0-20140124173710-69b34d4ec901 // indirect
 	github.com/pkg/errors v0.9.1 // indirect
 	github.com/prometheus/procfs v0.0.0-20190425082905-87a4384529e0 // indirect
-<<<<<<< HEAD
-	go.elastic.co/apm/v2 v2.6.2 // indirect
-=======
 	go.elastic.co/apm/v2 v2.7.0 // indirect
->>>>>>> b9512a97
 	go.elastic.co/fastjson v1.1.0 // indirect
 	golang.org/x/sys v0.8.0 // indirect
 	howett.net/plist v0.0.0-20181124034731-591f970eefbb // indirect
@@ -27,8 +19,4 @@
 
 replace go.elastic.co/apm/module/apmhttp/v2 => ../../module/apmhttp
 
-<<<<<<< HEAD
-go 1.21
-=======
-go 1.23
->>>>>>> b9512a97
+go 1.23