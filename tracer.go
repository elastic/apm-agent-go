// Licensed to Elasticsearch B.V. under one or more contributor
// license agreements. See the NOTICE file distributed with
// this work for additional information regarding copyright
// ownership. Elasticsearch B.V. licenses this file to you under
// the Apache License, Version 2.0 (the "License"); you may
// not use this file except in compliance with the License.
// You may obtain a copy of the License at
//
//     http://www.apache.org/licenses/LICENSE-2.0
//
// Unless required by applicable law or agreed to in writing,
// software distributed under the License is distributed on an
// "AS IS" BASIS, WITHOUT WARRANTIES OR CONDITIONS OF ANY
// KIND, either express or implied.  See the License for the
// specific language governing permissions and limitations
// under the License.

package apm // import "go.elastic.co/apm/v2"

import (
	"bytes"
	"compress/zlib"
	"context"
	"io"
	"log"
	"math/rand"
	"strings"
	"sync"
	"sync/atomic"
	"time"

	"go.elastic.co/apm/v2/apmconfig"
	"go.elastic.co/apm/v2/internal/apmlog"
	"go.elastic.co/apm/v2/internal/configutil"
	"go.elastic.co/apm/v2/internal/iochan"
	"go.elastic.co/apm/v2/internal/ringbuffer"
	"go.elastic.co/apm/v2/internal/wildcard"
	"go.elastic.co/apm/v2/model"
	"go.elastic.co/apm/v2/transport"
	"go.elastic.co/fastjson"
)

const (
	gracePeriodJitter     = 0.1 // +/- 10%
	tracerEventChannelCap = 1000
)

var (
	tracerMu      sync.RWMutex
	defaultTracer *Tracer
)

// DefaultTracer returns the default global Tracer, set the first time the
// function is called, or after calling SetDefaultTracer(nil).
//
// The default tracer is configured via environment variables, and will always
// be non-nil. If any of the environment variables are invalid, the
// corresponding errors will be logged to stderr and the default values will be
// used instead.
func DefaultTracer() *Tracer {
	tracerMu.RLock()
	if defaultTracer != nil {
		tracer := defaultTracer
		tracerMu.RUnlock()
		return tracer
	}
	tracerMu.RUnlock()

	tracerMu.Lock()
	defer tracerMu.Unlock()
	if defaultTracer != nil {
		return defaultTracer
	}

	var opts TracerOptions
	opts.initDefaults(true)
	defaultTracer = newTracer(opts)
	return defaultTracer
}

// SetDefaultTracer sets the tracer returned by DefaultTracer.
//
// If a default tracer has already been initialized, it is closed.
// Any queued events are not flushed; it is the responsibility of the
// caller to call the default tracer's Flush method first, if needed.
//
// Calling SetDefaultTracer(nil) will clear the default tracer,
// causing DefaultTracer to initialize a new default tracer.
func SetDefaultTracer(t *Tracer) {
	tracerMu.Lock()
	defer tracerMu.Unlock()

	if defaultTracer != nil {
		defaultTracer.Close()
	}
	defaultTracer = t
}

// TracerOptions holds initial tracer options, for passing to NewTracerOptions.
type TracerOptions struct {
	// ServiceName holds the service name.
	//
	// If ServiceName is empty, the service name will be defined using the
	// ELASTIC_APM_SERVICE_NAME environment variable, or if that is not set,
	// the executable name.
	ServiceName string

	// ServiceVersion holds the service version.
	//
	// If ServiceVersion is empty, the service version will be defined using
	// the ELASTIC_APM_SERVICE_VERSION environment variable.
	ServiceVersion string

	// ServiceEnvironment holds the service environment.
	//
	// If ServiceEnvironment is empty, the service environment will be defined
	// using the ELASTIC_APM_ENVIRONMENT environment variable.
	ServiceEnvironment string

	// Transport holds the transport to use for sending events.
	//
	// If Transport is nil, a new HTTP transport will be created from environment
	// variables.
	//
	// If Transport implements apmconfig.Watcher, the tracer will begin watching
	// for remote changes immediately. This behaviour can be disabled by setting
	// the environment variable ELASTIC_APM_CENTRAL_CONFIG=false.
	// If Transport implements the interface below, the tracer will query the
	// APM Server "/" endpoint to obtain the remote major version. Implementers
	// of this interface must cache the remote server version and only refresh
	// on subsequent calls that have `refreshStale` set to true. Implementations
	// must be concurrently safe.
	//   MajorServerVersion(ctx context.Context, refreshStale bool) uint32
	Transport transport.Transport

<<<<<<< HEAD
	requestDuration           time.Duration
	metricsInterval           time.Duration
	maxSpans                  int
	requestSize               int
	bufferSize                int
	metricsBufferSize         int
	sampler                   Sampler
	sanitizedFieldNames       wildcard.Matchers
	disabledMetrics           wildcard.Matchers
	ignoreTransactionURLs     wildcard.Matchers
	continuationStrategy      string
	captureHeaders            bool
	captureBody               CaptureBodyMode
	spanStackTraceMinDuration time.Duration
	stackTraceLimit           int
	active                    bool
	recording                 bool
	configWatcher             apmconfig.Watcher
	breakdownMetrics          bool
	propagateLegacyHeader     bool
	profileSender             profileSender
	versionGetter             majorVersionGetter
	cpuProfileInterval        time.Duration
	cpuProfileDuration        time.Duration
	heapProfileInterval       time.Duration
	exitSpanMinDuration       time.Duration
	compressionOptions        compressionOptions
=======
	requestDuration       time.Duration
	metricsInterval       time.Duration
	maxSpans              int
	requestSize           int
	bufferSize            int
	metricsBufferSize     int
	sampler               Sampler
	sanitizedFieldNames   wildcard.Matchers
	disabledMetrics       wildcard.Matchers
	ignoreTransactionURLs wildcard.Matchers
	continuationStrategy  string
	captureHeaders        bool
	captureBody           CaptureBodyMode
	spanFramesMinDuration time.Duration
	stackTraceLimit       int
	active                bool
	recording             bool
	configWatcher         apmconfig.Watcher
	breakdownMetrics      bool
	propagateLegacyHeader bool
	profileSender         profileSender
	versionGetter         majorVersionGetter
	cpuProfileInterval    time.Duration
	cpuProfileDuration    time.Duration
	heapProfileInterval   time.Duration
	exitSpanMinDuration   time.Duration
	compressionOptions    compressionOptions
	globalLabels          model.StringMap
>>>>>>> b8542dcc
}

// initDefaults updates opts with default values.
func (opts *TracerOptions) initDefaults(continueOnError bool) error {
	var errs []error
	failed := func(err error) bool {
		if err == nil {
			return false
		}
		errs = append(errs, err)
		return true
	}

	requestDuration, err := initialRequestDuration()
	if failed(err) {
		requestDuration = defaultAPIRequestTime
	}

	metricsInterval, err := initialMetricsInterval()
	if err != nil {
		metricsInterval = defaultMetricsInterval
		errs = append(errs, err)
	}

	requestSize, err := initialAPIRequestSize()
	if err != nil {
		requestSize = int(defaultAPIRequestSize)
		errs = append(errs, err)
	}

	bufferSize, err := initialAPIBufferSize()
	if err != nil {
		bufferSize = int(defaultAPIBufferSize)
		errs = append(errs, err)
	}

	metricsBufferSize, err := initialMetricsBufferSize()
	if err != nil {
		metricsBufferSize = int(defaultMetricsBufferSize)
		errs = append(errs, err)
	}

	maxSpans, err := initialMaxSpans()
	if failed(err) {
		maxSpans = defaultMaxSpans
	}

	spanCompressionEnabled, err := initialSpanCompressionEnabled()
	if failed(err) {
		spanCompressionEnabled = defaultSpanCompressionEnabled
	}

	spanCompressionExactMatchMaxDuration, err := initialSpanCompressionExactMatchMaxDuration()
	if failed(err) {
		spanCompressionExactMatchMaxDuration = defaultSpanCompressionExactMatchMaxDuration
	}

	spanCompressionSameKindMaxDuration, err := initialSpanCompressionSameKindMaxDuration()
	if failed(err) {
		spanCompressionSameKindMaxDuration = defaultSpanCompressionSameKindMaxDuration
	}

	sampler, err := initialSampler()
	if failed(err) {
		sampler = nil
	}

	captureHeaders, err := initialCaptureHeaders()
	if failed(err) {
		captureHeaders = defaultCaptureHeaders
	}

	captureBody, err := initialCaptureBody()
	if failed(err) {
		captureBody = CaptureBodyOff
	}

	spanStackTraceMinDuration, err := initialSpanStackTraceMinDuration()
	if failed(err) {
		spanStackTraceMinDuration = defaultSpanStackTraceMinDuration
	}

	stackTraceLimit, err := initialStackTraceLimit()
	if failed(err) {
		stackTraceLimit = defaultStackTraceLimit
	}

	active, err := initialActive()
	if failed(err) {
		active = true
	}

	recording, err := initialRecording()
	if failed(err) {
		recording = true
	}

	centralConfigEnabled, err := initialCentralConfigEnabled()
	if failed(err) {
		centralConfigEnabled = true
	}

	breakdownMetricsEnabled, err := initialBreakdownMetricsEnabled()
	if failed(err) {
		breakdownMetricsEnabled = true
	}

	propagateLegacyHeader, err := initialUseElasticTraceparentHeader()
	if failed(err) {
		propagateLegacyHeader = true
	}

	cpuProfileInterval, cpuProfileDuration, err := initialCPUProfileIntervalDuration()
	if failed(err) {
		cpuProfileInterval = 0
		cpuProfileDuration = 0
	}
	heapProfileInterval, err := initialHeapProfileInterval()
	if failed(err) {
		heapProfileInterval = 0
	}

	exitSpanMinDuration, err := initialExitSpanMinDuration()
	if failed(err) {
		exitSpanMinDuration = defaultExitSpanMinDuration
	}

	continuationStrategy, err := initContinuationStrategy()
	if failed(err) {
		continuationStrategy = defaultContinuationStrategy
	}

	if opts.ServiceName != "" {
		err := validateServiceName(opts.ServiceName)
		if failed(err) {
			opts.ServiceName = ""
		}
	}

	serviceName, serviceVersion, serviceEnvironment := initialService()
	if opts.ServiceName == "" {
		opts.ServiceName = serviceName
	}
	if opts.ServiceVersion == "" {
		opts.ServiceVersion = serviceVersion
	}
	if opts.ServiceEnvironment == "" {
		opts.ServiceEnvironment = serviceEnvironment
	}

	if opts.Transport == nil {
		initialTransport, err := initialTransport(opts.ServiceName, opts.ServiceVersion)
		if failed(err) {
			opts.Transport = transport.NewDiscardTransport(err)
		} else {
			opts.Transport = initialTransport
		}
	}

	if len(errs) != 0 && !continueOnError {
		return errs[0]
	}
	for _, err := range errs {
		log.Printf("[apm]: %s", err)
	}

	opts.globalLabels = parseGlobalLabels()
	opts.requestDuration = requestDuration
	opts.metricsInterval = metricsInterval
	opts.requestSize = requestSize
	opts.bufferSize = bufferSize
	opts.metricsBufferSize = metricsBufferSize
	opts.maxSpans = maxSpans
	opts.compressionOptions = compressionOptions{
		enabled:               spanCompressionEnabled,
		exactMatchMaxDuration: spanCompressionExactMatchMaxDuration,
		sameKindMaxDuration:   spanCompressionSameKindMaxDuration,
	}
	opts.sampler = sampler
	opts.sanitizedFieldNames = initialSanitizedFieldNames()
	opts.disabledMetrics = initialDisabledMetrics()
	opts.ignoreTransactionURLs = initialIgnoreTransactionURLs()
	opts.breakdownMetrics = breakdownMetricsEnabled
	opts.captureHeaders = captureHeaders
	opts.captureBody = captureBody
	opts.spanStackTraceMinDuration = spanStackTraceMinDuration
	opts.stackTraceLimit = stackTraceLimit
	opts.active = active
	opts.recording = recording
	opts.propagateLegacyHeader = propagateLegacyHeader
	opts.exitSpanMinDuration = exitSpanMinDuration
	opts.continuationStrategy = continuationStrategy
	if centralConfigEnabled {
		if cw, ok := opts.Transport.(apmconfig.Watcher); ok {
			opts.configWatcher = cw
		}
	}
	if ps, ok := opts.Transport.(profileSender); ok {
		opts.profileSender = ps
		opts.cpuProfileInterval = cpuProfileInterval
		opts.cpuProfileDuration = cpuProfileDuration
		opts.heapProfileInterval = heapProfileInterval
	}
	if vg, ok := opts.Transport.(majorVersionGetter); ok {
		opts.versionGetter = vg
	}
	return nil
}

type compressionOptions struct {
	enabled               bool
	exactMatchMaxDuration time.Duration
	sameKindMaxDuration   time.Duration
}

// Tracer manages the sampling and sending of transactions to
// Elastic APM.
//
// Transactions are buffered until they are flushed (forcibly
// with a Flush call, or when the flush timer expires), or when
// the maximum transaction queue size is reached. Failure to
// send will be periodically retried. Once the queue limit has
// been reached, new transactions will replace older ones in
// the queue.
//
// Errors are sent as soon as possible, but will buffered and
// later sent in bulk if the tracer is busy, or otherwise cannot
// send to the server, e.g. due to network failure. There is
// a limit to the number of errors that will be buffered, and
// once that limit has been reached, new errors will be dropped
// until the queue is drained.
type Tracer struct {
	transport         transport.Transport
	service           model.Service
	process           *model.Process
	system            *model.System
	active            int32
	bufferSize        int
	metricsBufferSize int
	closing           chan struct{}
	closed            chan struct{}
	forceFlush        chan chan<- struct{}
	forceSendMetrics  chan chan<- struct{}
	configCommands    chan tracerConfigCommand
	configWatcher     chan apmconfig.Watcher
	events            chan tracerEvent
	breakdownMetrics  *breakdownMetrics
	profileSender     profileSender
	versionGetter     majorVersionGetter
	globalLabels      model.StringMap

	// stats is heap-allocated to ensure correct alignment for atomic access.
	stats *TracerStats

	// instrumentationConfig_ must only be accessed and mutated
	// using Tracer.instrumentationConfig() and Tracer.setInstrumentationConfig().
	instrumentationConfigInternal *instrumentationConfig

	errorDataPool       sync.Pool
	spanDataPool        sync.Pool
	transactionDataPool sync.Pool
}

// NewTracer returns a new Tracer, using the default transport,
// and with the specified service name and version if specified.
// This is equivalent to calling NewTracerOptions with a
// TracerOptions having ServiceName and ServiceVersion set to
// the provided arguments.
func NewTracer(serviceName, serviceVersion string) (*Tracer, error) {
	return NewTracerOptions(TracerOptions{
		ServiceName:    serviceName,
		ServiceVersion: serviceVersion,
	})
}

// NewTracerOptions returns a new Tracer using the provided options.
// See TracerOptions for details on the options, and their default
// values.
func NewTracerOptions(opts TracerOptions) (*Tracer, error) {
	if err := opts.initDefaults(false); err != nil {
		return nil, err
	}
	return newTracer(opts), nil
}

func newTracer(opts TracerOptions) *Tracer {
	t := &Tracer{
		transport: opts.Transport,
		service: makeService(
			opts.ServiceName,
			opts.ServiceVersion,
			opts.ServiceEnvironment,
		),
		process:           &currentProcess,
		system:            &localSystem,
		closing:           make(chan struct{}),
		closed:            make(chan struct{}),
		forceFlush:        make(chan chan<- struct{}),
		forceSendMetrics:  make(chan chan<- struct{}),
		configCommands:    make(chan tracerConfigCommand),
		configWatcher:     make(chan apmconfig.Watcher),
		events:            make(chan tracerEvent, tracerEventChannelCap),
		active:            1,
		breakdownMetrics:  newBreakdownMetrics(),
		stats:             &TracerStats{},
		bufferSize:        opts.bufferSize,
		metricsBufferSize: opts.metricsBufferSize,
		profileSender:     opts.profileSender,
		versionGetter:     opts.versionGetter,
		instrumentationConfigInternal: &instrumentationConfig{
			local: make(map[string]func(*instrumentationConfigValues)),
		},
		globalLabels: opts.globalLabels,
	}
	t.breakdownMetrics.enabled = opts.breakdownMetrics
	// Initialise local transaction config.
	t.setLocalInstrumentationConfig(envRecording, func(cfg *instrumentationConfigValues) {
		cfg.recording = opts.recording
	})
	t.setLocalInstrumentationConfig(envCaptureBody, func(cfg *instrumentationConfigValues) {
		cfg.captureBody = opts.captureBody
	})
	t.setLocalInstrumentationConfig(envCaptureHeaders, func(cfg *instrumentationConfigValues) {
		cfg.captureHeaders = opts.captureHeaders
	})
	t.setLocalInstrumentationConfig(envMaxSpans, func(cfg *instrumentationConfigValues) {
		cfg.maxSpans = opts.maxSpans
	})
	t.setLocalInstrumentationConfig(envSpanCompressionEnabled, func(cfg *instrumentationConfigValues) {
		cfg.compressionOptions.enabled = opts.compressionOptions.enabled
	})
	t.setLocalInstrumentationConfig(envSpanCompressionExactMatchMaxDuration, func(cfg *instrumentationConfigValues) {
		cfg.compressionOptions.exactMatchMaxDuration = opts.compressionOptions.exactMatchMaxDuration
	})
	t.setLocalInstrumentationConfig(envSpanCompressionSameKindMaxDuration, func(cfg *instrumentationConfigValues) {
		cfg.compressionOptions.sameKindMaxDuration = opts.compressionOptions.sameKindMaxDuration
	})
	t.setLocalInstrumentationConfig(envTransactionSampleRate, func(cfg *instrumentationConfigValues) {
		cfg.sampler = opts.sampler
	})
	t.setLocalInstrumentationConfig(envSpanStackTraceMinDuration, func(cfg *instrumentationConfigValues) {
		cfg.spanStackTraceMinDuration = opts.spanStackTraceMinDuration
	})
	t.setLocalInstrumentationConfig(envStackTraceLimit, func(cfg *instrumentationConfigValues) {
		cfg.stackTraceLimit = opts.stackTraceLimit
	})
	t.setLocalInstrumentationConfig(envUseElasticTraceparentHeader, func(cfg *instrumentationConfigValues) {
		cfg.propagateLegacyHeader = opts.propagateLegacyHeader
	})
	t.setLocalInstrumentationConfig(envSanitizeFieldNames, func(cfg *instrumentationConfigValues) {
		cfg.sanitizedFieldNames = opts.sanitizedFieldNames
	})
	t.setLocalInstrumentationConfig(envIgnoreURLs, func(cfg *instrumentationConfigValues) {
		cfg.ignoreTransactionURLs = opts.ignoreTransactionURLs
	})
	t.setLocalInstrumentationConfig(envExitSpanMinDuration, func(cfg *instrumentationConfigValues) {
		cfg.exitSpanMinDuration = opts.exitSpanMinDuration
	})
	t.setLocalInstrumentationConfig(envContinuationStrategy, func(cfg *instrumentationConfigValues) {
		cfg.continuationStrategy = opts.continuationStrategy
	})
	if logger := apmlog.DefaultLogger(); logger != nil {
		defaultLogLevel := logger.Level()
		t.setLocalInstrumentationConfig(apmlog.EnvLogLevel, func(cfg *instrumentationConfigValues) {
			// Revert to the original, local, log level when
			// the centrally defined log level is removed.
			logger.SetLevel(defaultLogLevel)
		})
	}

	if !opts.active {
		t.active = 0
		close(t.closed)
		return t
	}

	go t.loop()
	t.configCommands <- func(cfg *tracerConfig) {
		cfg.recording = opts.recording
		cfg.cpuProfileInterval = opts.cpuProfileInterval
		cfg.cpuProfileDuration = opts.cpuProfileDuration
		cfg.heapProfileInterval = opts.heapProfileInterval
		cfg.metricsInterval = opts.metricsInterval
		cfg.requestDuration = opts.requestDuration
		cfg.requestSize = opts.requestSize
		cfg.disabledMetrics = opts.disabledMetrics
		cfg.metricsGatherers = []MetricsGatherer{newBuiltinMetricsGatherer(t)}
		if logger := apmlog.DefaultLogger(); logger != nil {
			cfg.logger = logger
		}
	}
	if opts.configWatcher != nil {
		t.configWatcher <- opts.configWatcher
	}
	return t
}

// tracerConfig holds the tracer's runtime configuration, which may be modified
// by sending a tracerConfigCommand to the tracer's configCommands channel.
type tracerConfig struct {
	recording           bool
	requestSize         int
	requestDuration     time.Duration
	metricsInterval     time.Duration
	logger              Logger
	metricsGatherers    []MetricsGatherer
	disabledMetrics     wildcard.Matchers
	cpuProfileDuration  time.Duration
	cpuProfileInterval  time.Duration
	heapProfileInterval time.Duration
}

type tracerConfigCommand func(*tracerConfig)

// Close closes the Tracer, preventing transactions from being
// sent to the APM server.
func (t *Tracer) Close() {
	select {
	case <-t.closing:
	default:
		close(t.closing)
	}
	<-t.closed
}

// Flush waits for the Tracer to flush any transactions and errors it currently
// has queued to the APM server, the tracer is stopped, or the abort channel
// is signaled.
func (t *Tracer) Flush(abort <-chan struct{}) {
	flushed := make(chan struct{}, 1)
	select {
	case t.forceFlush <- flushed:
		select {
		case <-abort:
		case <-flushed:
		case <-t.closed:
		}
	case <-t.closed:
	}
}

// Recording reports whether the tracer is recording events. Instrumentation
// may use this to avoid creating transactions, spans, and metrics when the
// tracer is configured to not record.
//
// Recording will also return false if the tracer is inactive.
func (t *Tracer) Recording() bool {
	return t.instrumentationConfig().recording && t.Active()
}

// Active reports whether the tracer is active. If the tracer is inactive,
// no transactions or errors will be sent to the Elastic APM server.
func (t *Tracer) Active() bool {
	return atomic.LoadInt32(&t.active) == 1
}

// ShouldPropagateLegacyHeader reports whether instrumentation should
// propagate the legacy "Elastic-Apm-Traceparent" header in addition to
// the standard W3C "traceparent" header.
//
// This method will be removed in a future major version when we remove
// support for propagating the legacy header.
func (t *Tracer) ShouldPropagateLegacyHeader() bool {
	return t.instrumentationConfig().propagateLegacyHeader
}

// SetRequestDuration sets the maximum amount of time to keep a request open
// to the APM server for streaming data before closing the stream and starting
// a new request.
func (t *Tracer) SetRequestDuration(d time.Duration) {
	t.sendConfigCommand(func(cfg *tracerConfig) {
		cfg.requestDuration = d
	})
}

// SetMetricsInterval sets the metrics interval -- the amount of time in
// between metrics samples being gathered.
func (t *Tracer) SetMetricsInterval(d time.Duration) {
	t.sendConfigCommand(func(cfg *tracerConfig) {
		cfg.metricsInterval = d
	})
}

// SetLogger sets the Logger to be used for logging the operation of
// the tracer.
//
// The tracer is initialized with a default logger configured with the
// environment variables ELASTIC_APM_LOG_FILE and ELASTIC_APM_LOG_LEVEL.
// Calling SetLogger will replace the default logger.
func (t *Tracer) SetLogger(logger Logger) {
	t.sendConfigCommand(func(cfg *tracerConfig) {
		cfg.logger = logger
	})
}

// SetSanitizedFieldNames sets the wildcard patterns that will be used to
// match cookie and form field names for sanitization. Fields matching any
// of the the supplied patterns will have their values redacted. If
// SetSanitizedFieldNames is called with no arguments, then no fields
// will be redacted.
//
// Configuration via Kibana takes precedence over local configuration, so
// if sanitized_field_names has been configured via Kibana, this call will
// not have any effect until/unless that configuration has been removed.
func (t *Tracer) SetSanitizedFieldNames(patterns ...string) error {
	var matchers wildcard.Matchers
	if len(patterns) != 0 {
		matchers = make(wildcard.Matchers, len(patterns))
		for i, p := range patterns {
			matchers[i] = configutil.ParseWildcardPattern(p)
		}
	}
	t.setLocalInstrumentationConfig(envSanitizeFieldNames, func(cfg *instrumentationConfigValues) {
		cfg.sanitizedFieldNames = matchers
	})
	return nil
}

// SetIgnoreTransactionURLs sets the wildcard patterns that will be used to
// ignore transactions with matching URLs.
func (t *Tracer) SetIgnoreTransactionURLs(pattern string) error {
	t.setLocalInstrumentationConfig(envIgnoreURLs, func(cfg *instrumentationConfigValues) {
		cfg.ignoreTransactionURLs = configutil.ParseWildcardPatterns(pattern)
	})
	return nil
}

// RegisterMetricsGatherer registers g for periodic (or forced) metrics
// gathering by t.
//
// RegisterMetricsGatherer returns a function which will deregister g.
// It may safely be called multiple times.
func (t *Tracer) RegisterMetricsGatherer(g MetricsGatherer) func() {
	// Wrap g in a pointer-to-struct, so we can safely compare.
	wrapped := &struct{ MetricsGatherer }{MetricsGatherer: g}
	t.sendConfigCommand(func(cfg *tracerConfig) {
		cfg.metricsGatherers = append(cfg.metricsGatherers, wrapped)
	})
	deregister := func(cfg *tracerConfig) {
		for i, g := range cfg.metricsGatherers {
			if g != wrapped {
				continue
			}
			cfg.metricsGatherers = append(cfg.metricsGatherers[:i], cfg.metricsGatherers[i+1:]...)
		}
	}
	var once sync.Once
	return func() {
		once.Do(func() {
			t.sendConfigCommand(deregister)
		})
	}
}

// SetConfigWatcher sets w as the config watcher.
//
// By default, the tracer will be configured to use the transport for
// watching config, if the transport implements apmconfig.Watcher. This
// can be overridden by calling SetConfigWatcher.
//
// If w is nil, config watching will be stopped.
//
// Calling SetConfigWatcher will discard any previously observed remote
// config, reverting to local config until a config change from w is
// observed.
func (t *Tracer) SetConfigWatcher(w apmconfig.Watcher) {
	select {
	case t.configWatcher <- w:
	case <-t.closing:
	case <-t.closed:
	}
}

func (t *Tracer) sendConfigCommand(cmd tracerConfigCommand) {
	select {
	case t.configCommands <- cmd:
	case <-t.closing:
	case <-t.closed:
	}
}

// SetRecording enables or disables recording of future events.
//
// SetRecording does not affect in-flight events.
func (t *Tracer) SetRecording(r bool) {
	t.setLocalInstrumentationConfig(envRecording, func(cfg *instrumentationConfigValues) {
		// Update instrumentation config to disable transactions and errors.
		cfg.recording = r
	})
	t.sendConfigCommand(func(cfg *tracerConfig) {
		// Consult t.instrumentationConfig() as local config may not be in effect,
		// or there may have been a concurrent change to instrumentation config.
		cfg.recording = t.instrumentationConfig().recording
	})
}

// SetSampler sets the sampler the tracer.
//
// It is valid to pass nil, in which case all transactions will be sampled.
//
// Configuration via Kibana takes precedence over local configuration, so
// if sampling has been configured via Kibana, this call will not have any
// effect until/unless that configuration has been removed.
func (t *Tracer) SetSampler(s Sampler) {
	t.setLocalInstrumentationConfig(envTransactionSampleRate, func(cfg *instrumentationConfigValues) {
		cfg.sampler = s
	})
}

// SetMaxSpans sets the maximum number of spans that will be added
// to a transaction before dropping spans.
//
// Passing in zero will disable all spans, while negative values will
// permit an unlimited number of spans.
func (t *Tracer) SetMaxSpans(n int) {
	t.setLocalInstrumentationConfig(envMaxSpans, func(cfg *instrumentationConfigValues) {
		cfg.maxSpans = n
	})
}

// SetSpanCompressionEnabled enables/disables the span compression feature.
func (t *Tracer) SetSpanCompressionEnabled(v bool) {
	t.setLocalInstrumentationConfig(envSpanCompressionEnabled, func(cfg *instrumentationConfigValues) {
		cfg.compressionOptions.enabled = v
	})
}

// SetSpanCompressionExactMatchMaxDuration sets the maximum duration for a span
// to be compressed with `compression_strategy` == `exact_match`.
func (t *Tracer) SetSpanCompressionExactMatchMaxDuration(v time.Duration) {
	t.setLocalInstrumentationConfig(envSpanCompressionExactMatchMaxDuration, func(cfg *instrumentationConfigValues) {
		cfg.compressionOptions.exactMatchMaxDuration = v
	})
}

// SetSpanCompressionSameKindMaxDuration sets the maximum duration for a span
// to be compressed with `compression_strategy` == `same_kind`.
func (t *Tracer) SetSpanCompressionSameKindMaxDuration(v time.Duration) {
	t.setLocalInstrumentationConfig(envSpanCompressionSameKindMaxDuration, func(cfg *instrumentationConfigValues) {
		cfg.compressionOptions.sameKindMaxDuration = v
	})
}

// SetSpanStackTraceMinDuration sets the minimum duration for a span after which
// we will capture its stack frames.
func (t *Tracer) SetSpanStackTraceMinDuration(d time.Duration) {
	t.setLocalInstrumentationConfig(envMaxSpans, func(cfg *instrumentationConfigValues) {
		cfg.spanStackTraceMinDuration = d
	})
}

// SetStackTraceLimit sets the the maximum number of stack frames to collect
// for each stack trace. If limit is negative, then all frames will be collected.
func (t *Tracer) SetStackTraceLimit(limit int) {
	t.setLocalInstrumentationConfig(envMaxSpans, func(cfg *instrumentationConfigValues) {
		cfg.stackTraceLimit = limit
	})
}

// SetCaptureHeaders enables or disables capturing of HTTP headers.
func (t *Tracer) SetCaptureHeaders(capture bool) {
	t.setLocalInstrumentationConfig(envMaxSpans, func(cfg *instrumentationConfigValues) {
		cfg.captureHeaders = capture
	})
}

// SetCaptureBody sets the HTTP request body capture mode.
func (t *Tracer) SetCaptureBody(mode CaptureBodyMode) {
	t.setLocalInstrumentationConfig(envMaxSpans, func(cfg *instrumentationConfigValues) {
		cfg.captureBody = mode
	})
}

// SetExitSpanMinDuration sets the minimum duration for an exit span to not be
// dropped.
func (t *Tracer) SetExitSpanMinDuration(v time.Duration) {
	t.setLocalInstrumentationConfig(envExitSpanMinDuration, func(cfg *instrumentationConfigValues) {
		cfg.exitSpanMinDuration = v
	})
}

// SetContinuationStrategy sets the continuation strategy.
func (t *Tracer) SetContinuationStrategy(v string) {
	t.setLocalInstrumentationConfig(envContinuationStrategy, func(cfg *instrumentationConfigValues) {
		cfg.continuationStrategy = v
	})
}

// SendMetrics forces the tracer to gather and send metrics immediately,
// blocking until the metrics have been sent or the abort channel is
// signalled.
func (t *Tracer) SendMetrics(abort <-chan struct{}) {
	sent := make(chan struct{}, 1)
	select {
	case t.forceSendMetrics <- sent:
		select {
		case <-abort:
		case <-sent:
		case <-t.closed:
		}
	case <-t.closed:
	}
}

// Stats returns the current TracerStats. This will return the most
// recent values even after the tracer has been closed.
func (t *Tracer) Stats() TracerStats {
	return t.stats.copy()
}

func (t *Tracer) loop() {
	ctx, cancelContext := context.WithCancel(context.Background())
	defer cancelContext()
	defer close(t.closed)
	defer atomic.StoreInt32(&t.active, 0)

	var req iochan.ReadRequest
	var requestBuf bytes.Buffer
	var metadata []byte
	var gracePeriod time.Duration = -1
	var flushed chan<- struct{}
	var requestBufTransactions, requestBufSpans, requestBufErrors, requestBufMetricsets uint64
	zlibWriter, _ := zlib.NewWriterLevel(&requestBuf, zlib.BestSpeed)
	zlibFlushed := true
	zlibClosed := false
	iochanReader := iochan.NewReader()
	requestBytesRead := 0
	requestActive := false
	closeRequest := false
	flushRequest := false
	requestResult := make(chan error, 1)
	requestTimer := time.NewTimer(0)
	requestTimerActive := false
	if !requestTimer.Stop() {
		<-requestTimer.C
	}

	// Run another goroutine to perform the blocking requests,
	// communicating with the tracer loop to obtain stream data.
	sendStreamRequest := make(chan time.Duration)
	done := make(chan struct{})
	defer func() {
		close(sendStreamRequest)
		<-done
	}()
	go func() {
		defer close(done)
		jitterRand := rand.New(rand.NewSource(time.Now().UnixNano()))
		for gracePeriod := range sendStreamRequest {
			if gracePeriod > 0 {
				select {
				case <-time.After(jitterDuration(gracePeriod, jitterRand, gracePeriodJitter)):
				case <-ctx.Done():
				}
			}
			requestResult <- t.transport.SendStream(ctx, iochanReader)
		}
	}()

	refreshServerVersionDeadline := 10 * time.Second
	refreshVersionTicker := time.NewTicker(refreshServerVersionDeadline)
	defer refreshVersionTicker.Stop()
	if t.versionGetter != nil {
		go t.maybeRefreshServerVersion(ctx, refreshServerVersionDeadline)
	} else {
		// If versionGetter is nil, stop the timer.
		refreshVersionTicker.Stop()
	}

	var breakdownMetricsLimitWarningLogged bool
	var stats TracerStats
	var metrics Metrics
	var sentMetrics chan<- struct{}
	var gatheringMetrics bool
	var metricsTimerStart time.Time
	metricsBuffer := ringbuffer.New(t.metricsBufferSize)
	gatheredMetrics := make(chan struct{}, 1)
	metricsTimer := time.NewTimer(0)
	if !metricsTimer.Stop() {
		<-metricsTimer.C
	}

	var lastConfigChange map[string]string
	var configChanges <-chan apmconfig.Change
	var stopConfigWatcher func()
	defer func() {
		if stopConfigWatcher != nil {
			stopConfigWatcher()
		}
	}()

	cpuProfilingState := newCPUProfilingState(t.profileSender)
	heapProfilingState := newHeapProfilingState(t.profileSender)

	var cfg tracerConfig
	buffer := ringbuffer.New(t.bufferSize)
	buffer.Evicted = func(h ringbuffer.BlockHeader) {
		switch h.Tag {
		case errorBlockTag:
			stats.ErrorsDropped++
		case spanBlockTag:
			stats.SpansDropped++
		case transactionBlockTag:
			stats.TransactionsDropped++
		}
	}
	modelWriter := modelWriter{
		buffer:        buffer,
		metricsBuffer: metricsBuffer,
		cfg:           &cfg,
		stats:         &stats,
	}

	handleTracerConfigCommand := func(cmd tracerConfigCommand) {
		var oldMetricsInterval time.Duration
		if cfg.recording {
			oldMetricsInterval = cfg.metricsInterval
		}
		cmd(&cfg)
		var metricsInterval, cpuProfileInterval, cpuProfileDuration, heapProfileInterval time.Duration
		if cfg.recording {
			metricsInterval = cfg.metricsInterval
			cpuProfileInterval = cfg.cpuProfileInterval
			cpuProfileDuration = cfg.cpuProfileDuration
			heapProfileInterval = cfg.heapProfileInterval
		}

		cpuProfilingState.updateConfig(cpuProfileInterval, cpuProfileDuration)
		heapProfilingState.updateConfig(heapProfileInterval, 0)
		if !gatheringMetrics && metricsInterval != oldMetricsInterval {
			if metricsTimerStart.IsZero() {
				if metricsInterval > 0 {
					metricsTimer.Reset(metricsInterval)
					metricsTimerStart = time.Now()
				}
			} else {
				if metricsInterval <= 0 {
					metricsTimerStart = time.Time{}
					if !metricsTimer.Stop() {
						<-metricsTimer.C
					}
				} else {
					alreadyPassed := time.Since(metricsTimerStart)
					if alreadyPassed >= metricsInterval {
						metricsTimer.Reset(0)
					} else {
						metricsTimer.Reset(metricsInterval - alreadyPassed)
					}
				}
			}
		}
	}

	for {
		var gatherMetrics bool
		select {
		case <-t.closing:
			cancelContext() // informs transport that EOF is expected
			iochanReader.CloseRead(io.EOF)
			return
		case cmd := <-t.configCommands:
			handleTracerConfigCommand(cmd)
			continue
		case cw := <-t.configWatcher:
			if configChanges != nil {
				stopConfigWatcher()
				t.updateRemoteConfig(cfg.logger, lastConfigChange, nil)
				lastConfigChange = nil
				configChanges = nil
			}
			if cw == nil {
				continue
			}
			var configWatcherContext context.Context
			var watchParams apmconfig.WatchParams
			watchParams.Service.Name = t.service.Name
			watchParams.Service.Environment = t.service.Environment
			configWatcherContext, stopConfigWatcher = context.WithCancel(ctx)
			configChanges = cw.WatchConfig(configWatcherContext, watchParams)
			// Silence go vet's "possible context leak" false positive.
			// We call a previous stopConfigWatcher before reassigning
			// the variable, and we have a defer at the top level of the
			// loop method that will call the final stopConfigWatcher
			// value on method exit.
			_ = stopConfigWatcher
			continue
		case change, ok := <-configChanges:
			if !ok {
				configChanges = nil
				continue
			}
			if change.Err != nil {
				if cfg.logger != nil {
					cfg.logger.Errorf("config request failed: %s", change.Err)
				}
			} else {
				t.updateRemoteConfig(cfg.logger, lastConfigChange, change.Attrs)
				lastConfigChange = change.Attrs
				handleTracerConfigCommand(func(cfg *tracerConfig) {
					cfg.recording = t.instrumentationConfig().recording
				})
			}
			continue
		case <-refreshVersionTicker.C:
			go t.maybeRefreshServerVersion(ctx, refreshServerVersionDeadline)
		case event := <-t.events:
			switch event.eventType {
			case transactionEvent:
				if !t.breakdownMetrics.recordTransaction(event.tx.TransactionData) {
					if !breakdownMetricsLimitWarningLogged && cfg.logger != nil {
						cfg.logger.Warningf("%s", breakdownMetricsLimitWarning)
						breakdownMetricsLimitWarningLogged = true
					}
				}
				// Drop unsampled transactions when the APM Server is >= 8.0
				drop := t.maybeDropTransaction(
					ctx, event.tx.TransactionData, event.tx.Sampled(),
				)
				if !drop {
					modelWriter.writeTransaction(event.tx.Transaction, event.tx.TransactionData)
				}
			case spanEvent:
				modelWriter.writeSpan(event.span.Span, event.span.SpanData)
			case errorEvent:
				modelWriter.writeError(event.err)
				// Flush the buffer to transmit the error immediately.
				flushRequest = true
			}
		case <-requestTimer.C:
			requestTimerActive = false
			closeRequest = true
		case <-metricsTimer.C:
			metricsTimerStart = time.Time{}
			gatherMetrics = !gatheringMetrics
		case sentMetrics = <-t.forceSendMetrics:
			if cfg.recording {
				if !metricsTimerStart.IsZero() {
					if !metricsTimer.Stop() {
						<-metricsTimer.C
					}
					metricsTimerStart = time.Time{}
				}
				gatherMetrics = !gatheringMetrics
			}
		case <-gatheredMetrics:
			modelWriter.writeMetrics(&metrics)
			gatheringMetrics = false
			flushRequest = true
			if cfg.recording && cfg.metricsInterval > 0 {
				metricsTimerStart = time.Now()
				metricsTimer.Reset(cfg.metricsInterval)
			}
		case <-cpuProfilingState.timer.C:
			cpuProfilingState.start(ctx, cfg.logger, t.metadataReader())
		case <-cpuProfilingState.finished:
			cpuProfilingState.resetTimer()
		case <-heapProfilingState.timer.C:
			heapProfilingState.start(ctx, cfg.logger, t.metadataReader())
		case <-heapProfilingState.finished:
			heapProfilingState.resetTimer()
		case flushed = <-t.forceFlush:
			// Drain any objects buffered in the channels.
			for n := len(t.events); n > 0; n-- {
				event := <-t.events
				switch event.eventType {
				case transactionEvent:
					if !t.breakdownMetrics.recordTransaction(event.tx.TransactionData) {
						if !breakdownMetricsLimitWarningLogged && cfg.logger != nil {
							cfg.logger.Warningf("%s", breakdownMetricsLimitWarning)
							breakdownMetricsLimitWarningLogged = true
						}
					}
					// Drop unsampled transactions when the APM Server is >= 8.0
					drop := t.maybeDropTransaction(
						ctx, event.tx.TransactionData, event.tx.Sampled(),
					)
					if !drop {
						modelWriter.writeTransaction(event.tx.Transaction, event.tx.TransactionData)
					}
				case spanEvent:
					modelWriter.writeSpan(event.span.Span, event.span.SpanData)
				case errorEvent:
					modelWriter.writeError(event.err)
				}
			}
			if !requestActive && buffer.Len() == 0 && metricsBuffer.Len() == 0 {
				flushed <- struct{}{}
				continue
			}
			closeRequest = true
		case req = <-iochanReader.C:
		case err := <-requestResult:
			if err != nil {
				stats.Errors.SendStream++
				gracePeriod = nextGracePeriod(gracePeriod)
				if cfg.logger != nil {
					logf := cfg.logger.Debugf
					if err, ok := err.(*transport.HTTPError); ok && err.Response.StatusCode == 404 {
						// 404 typically means the server is too old, meaning
						// the error is due to a misconfigured environment.
						logf = cfg.logger.Errorf
					}
					logf("request failed: %s (next request in ~%s)", err, gracePeriod)
				}
			} else {
				gracePeriod = -1 // Reset grace period after success.
				stats.TransactionsSent += requestBufTransactions
				stats.SpansSent += requestBufSpans
				stats.ErrorsSent += requestBufErrors
				if cfg.logger != nil {
					s := func(n uint64) string {
						if n != 1 {
							return "s"
						}
						return ""
					}
					cfg.logger.Debugf(
						"sent request with %d transaction%s, %d span%s, %d error%s, %d metricset%s",
						requestBufTransactions, s(requestBufTransactions),
						requestBufSpans, s(requestBufSpans),
						requestBufErrors, s(requestBufErrors),
						requestBufMetricsets, s(requestBufMetricsets),
					)
				}
			}
			if !stats.isZero() {
				t.stats.accumulate(stats)
				stats = TracerStats{}
			}
			if sentMetrics != nil && requestBufMetricsets > 0 {
				sentMetrics <- struct{}{}
				sentMetrics = nil
			}
			if flushed != nil {
				flushed <- struct{}{}
				flushed = nil
			}
			if req.Buf != nil {
				// req will be canceled by CloseRead below.
				req.Buf = nil
			}
			iochanReader.CloseRead(io.EOF)
			iochanReader = iochan.NewReader()
			flushRequest = false
			closeRequest = false
			requestActive = false
			requestBytesRead = 0
			requestBuf.Reset()
			requestBufTransactions = 0
			requestBufSpans = 0
			requestBufErrors = 0
			requestBufMetricsets = 0
			if requestTimerActive {
				if !requestTimer.Stop() {
					<-requestTimer.C
				}
				requestTimerActive = false
			}
		}

		if !stats.isZero() {
			t.stats.accumulate(stats)
			stats = TracerStats{}
		}

		if gatherMetrics {
			gatheringMetrics = true
			metrics.disabled = cfg.disabledMetrics
			t.gatherMetrics(ctx, cfg.metricsGatherers, &metrics, cfg.logger, gatheredMetrics)
			if cfg.logger != nil {
				cfg.logger.Debugf("gathering metrics")
			}
		}

		if !requestActive {
			if buffer.Len() == 0 && metricsBuffer.Len() == 0 {
				continue
			}
			sendStreamRequest <- gracePeriod
			if metadata == nil {
				metadata = t.jsonRequestMetadata()
			}
			zlibWriter.Reset(&requestBuf)
			zlibWriter.Write(metadata)
			zlibFlushed = false
			zlibClosed = false
			requestActive = true
			requestTimer.Reset(cfg.requestDuration)
			requestTimerActive = true
		}

		if !closeRequest || !zlibClosed {
			for requestBytesRead+requestBuf.Len() < cfg.requestSize {
				if metricsBuffer.Len() > 0 {
					if _, _, err := metricsBuffer.WriteBlockTo(zlibWriter); err == nil {
						requestBufMetricsets++
						zlibWriter.Write([]byte("\n"))
						zlibFlushed = false
						if sentMetrics != nil {
							// SendMetrics was called: close the request
							// off so we can inform the user when the
							// metrics have been processed.
							closeRequest = true
						}
					}
					continue
				}
				if buffer.Len() == 0 {
					break
				}
				if h, _, err := buffer.WriteBlockTo(zlibWriter); err == nil {
					switch h.Tag {
					case transactionBlockTag:
						requestBufTransactions++
					case spanBlockTag:
						requestBufSpans++
					case errorBlockTag:
						requestBufErrors++
					}
					zlibWriter.Write([]byte("\n"))
					zlibFlushed = false
				}
			}
			if !closeRequest {
				closeRequest = requestBytesRead+requestBuf.Len() >= cfg.requestSize
			}
		}
		if closeRequest {
			if !zlibClosed {
				zlibWriter.Close()
				zlibClosed = true
			}
		} else if flushRequest && !zlibFlushed {
			zlibWriter.Flush()
			flushRequest = false
			zlibFlushed = true
		}

		if req.Buf == nil || requestBuf.Len() == 0 {
			continue
		}
		const zlibHeaderLen = 2
		if requestBytesRead+requestBuf.Len() > zlibHeaderLen {
			n, err := requestBuf.Read(req.Buf)
			if closeRequest && err == nil && requestBuf.Len() == 0 {
				err = io.EOF
			}
			req.Respond(n, err)
			req.Buf = nil
			if n > 0 {
				requestBytesRead += n
			}
		}
	}
}

// jsonRequestMetadata returns a JSON-encoded metadata object that features
// at the head of every request body. This is called exactly once, when the
// first request is made.
func (t *Tracer) jsonRequestMetadata() []byte {
	var json fastjson.Writer
	json.RawString(`{"metadata":`)
	t.encodeRequestMetadata(&json)
	json.RawString("}\n")
	return json.Bytes()
}

// metadataReader returns an io.Reader that holds the JSON-encoded metadata,
// suitable for including in a profile request.
func (t *Tracer) metadataReader() io.Reader {
	var metadata fastjson.Writer
	t.encodeRequestMetadata(&metadata)
	return bytes.NewReader(metadata.Bytes())
}

func (t *Tracer) encodeRequestMetadata(json *fastjson.Writer) {
	json.RawString(`{"system":`)
	t.system.MarshalFastJSON(json)
	json.RawString(`,"process":`)
	t.process.MarshalFastJSON(json)
	json.RawString(`,"service":`)
	t.service.MarshalFastJSON(json)
	if cloud := getCloudMetadata(); cloud != nil {
		json.RawString(`,"cloud":`)
		cloud.MarshalFastJSON(json)
	}
	if len(t.globalLabels) > 0 {
		json.RawString(`,"labels":`)
		t.globalLabels.MarshalFastJSON(json)
	}
	json.RawByte('}')
}

// gatherMetrics gathers metrics from each of the registered
// metrics gatherers. Once all gatherers have returned, a value
// will be sent on the "gathered" channel.
func (t *Tracer) gatherMetrics(ctx context.Context, gatherers []MetricsGatherer, m *Metrics, l Logger, gathered chan<- struct{}) {
	timestamp := model.Time(time.Now().UTC())
	var group sync.WaitGroup
	for _, g := range gatherers {
		group.Add(1)
		go func(g MetricsGatherer) {
			defer group.Done()
			gatherMetrics(ctx, g, m, l)
		}(g)
	}
	go func() {
		group.Wait()
		for _, m := range m.transactionGroupMetrics {
			m.Timestamp = timestamp
		}
		for _, m := range m.metrics {
			m.Timestamp = timestamp
		}
		gathered <- struct{}{}
	}()
}

// maybeDropTransaction may drop a transaction, for example when the transaction
// is non-sampled and the target server version is 8.0 or greater.
// maybeDropTransaction returns true if the transaction is dropped, false otherwise.
func (t *Tracer) maybeDropTransaction(ctx context.Context, td *TransactionData, sampled bool) bool {
	if sampled || t.versionGetter == nil {
		return false
	}

	v := t.versionGetter.MajorServerVersion(ctx, false)
	dropUnsampled := v >= 8
	if dropUnsampled {
		td.reset(t)
	}
	return dropUnsampled
}

// maybeRefreshServerVersion refreshes the remote APM Server version if the version
// has been marked as stale.
func (t *Tracer) maybeRefreshServerVersion(ctx context.Context, deadline time.Duration) {
	if t.versionGetter == nil {
		return
	}

	// Fast path, when the version has been cached, there's nothing to do.
	if v := t.versionGetter.MajorServerVersion(ctx, false); v > 0 {
		return
	}

	// If there isn't a cached version, try to refresh the version.
	if deadline > 0 {
		var cancel context.CancelFunc
		ctx, cancel = context.WithTimeout(ctx, deadline)
		defer cancel()
	}
	_ = t.versionGetter.MajorServerVersion(ctx, true)
	return
}

type tracerEventType int

const (
	transactionEvent tracerEventType = iota
	spanEvent
	errorEvent
)

type tracerEvent struct {
	eventType tracerEventType

	// err is set only if eventType == errorEvent.
	err *ErrorData

	// tx is set only if eventType == transactionEvent.
	tx struct {
		*Transaction
		// Transaction.TransactionData is nil at the
		// point tracerEvent is created (to signify
		// that the transaction is ended), so we pass
		// it along side.
		*TransactionData
	}

	// span is set only if eventType == spanEvent.
	span struct {
		*Span
		// Span.SpanData is nil at the point tracerEvent
		// is created (to signify that the span is ended),
		// so we pass it along side.
		*SpanData
	}
}

type majorVersionGetter interface {
	// MajorServerVersion returns the APM Server's major version. When refreshStale
	// is true` it will request the remote APM Server's version from `/`, otherwise
	// it will return the cached version. If the returned first argument is 0, the
	// cache is stale.
	MajorServerVersion(ctx context.Context, refreshStale bool) uint32
}

func parseGlobalLabels() model.StringMap {
	var labels model.StringMap
	for _, kv := range configutil.ParseListEnv(envGlobalLabels, ",", nil) {
		i := strings.IndexRune(kv, '=')
		if i > 0 {
			k, v := strings.TrimSpace(kv[:i]), strings.TrimSpace(kv[i+1:])
			labels = append(labels, model.StringMapItem{
				Key:   cleanLabelKey(k),
				Value: truncateString(v),
			})
		}
	}
	return labels
}<|MERGE_RESOLUTION|>--- conflicted
+++ resolved
@@ -133,7 +133,6 @@
 	//   MajorServerVersion(ctx context.Context, refreshStale bool) uint32
 	Transport transport.Transport
 
-<<<<<<< HEAD
 	requestDuration           time.Duration
 	metricsInterval           time.Duration
 	maxSpans                  int
@@ -161,36 +160,7 @@
 	heapProfileInterval       time.Duration
 	exitSpanMinDuration       time.Duration
 	compressionOptions        compressionOptions
-=======
-	requestDuration       time.Duration
-	metricsInterval       time.Duration
-	maxSpans              int
-	requestSize           int
-	bufferSize            int
-	metricsBufferSize     int
-	sampler               Sampler
-	sanitizedFieldNames   wildcard.Matchers
-	disabledMetrics       wildcard.Matchers
-	ignoreTransactionURLs wildcard.Matchers
-	continuationStrategy  string
-	captureHeaders        bool
-	captureBody           CaptureBodyMode
-	spanFramesMinDuration time.Duration
-	stackTraceLimit       int
-	active                bool
-	recording             bool
-	configWatcher         apmconfig.Watcher
-	breakdownMetrics      bool
-	propagateLegacyHeader bool
-	profileSender         profileSender
-	versionGetter         majorVersionGetter
-	cpuProfileInterval    time.Duration
-	cpuProfileDuration    time.Duration
-	heapProfileInterval   time.Duration
-	exitSpanMinDuration   time.Duration
-	compressionOptions    compressionOptions
-	globalLabels          model.StringMap
->>>>>>> b8542dcc
+	globalLabels              model.StringMap
 }
 
 // initDefaults updates opts with default values.
