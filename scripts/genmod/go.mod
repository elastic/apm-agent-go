--- conflicted
+++ resolved
@@ -1,10 +1,6 @@
 module genmod/v2
 
-<<<<<<< HEAD
-require go.elastic.co/apm/v2 v2.6.2
-=======
 require go.elastic.co/apm/v2 v2.7.0
->>>>>>> b9512a97
 
 require (
 	github.com/armon/go-radix v1.0.0 // indirect
@@ -20,8 +16,4 @@
 
 replace go.elastic.co/apm/v2 => ../..
 
-<<<<<<< HEAD
-go 1.21
-=======
-go 1.23
->>>>>>> b9512a97
+go 1.23