--- conflicted
+++ resolved
@@ -92,13 +92,8 @@
 	c.otel.Attributes = m
 }
 
-<<<<<<< HEAD
-// SetSpanKind sets the provided SpanKind.
-func (c *Context) SetSpanKind(spanKind string) {
-=======
 // SetOTelSpanKind sets the provided SpanKind.
 func (c *Context) SetOTelSpanKind(spanKind string) {
->>>>>>> 640a9160
 	if c.otel == nil {
 		c.otel = &model.OTel{}
 	}
