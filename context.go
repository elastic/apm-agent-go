--- conflicted
+++ resolved
@@ -53,7 +53,6 @@
 	case c.model.Service != nil:
 	case len(c.model.Tags) != 0:
 	case len(c.model.Custom) != 0:
-	case c.model.OTel != nil:
 	default:
 		return nil
 	}
@@ -85,36 +84,20 @@
 	}
 }
 
-<<<<<<< HEAD
-// SetOtelAttributes sets the provided OpenTelemetry attributes.
-func (c *Context) SetOTelAttributes(m map[string]interface{}) {
-	if c.model.OTel == nil {
-		c.model.OTel = &model.OTel{}
-	}
-	c.model.OTel.Attributes = m
-=======
 // SetOTelAttributes sets the provided OpenTelemetry attributes.
 func (c *Context) SetOTelAttributes(m map[string]interface{}) {
 	if c.otel == nil {
 		c.otel = &model.OTel{}
 	}
 	c.otel.Attributes = m
->>>>>>> 9911e888
 }
 
 // SetSpanKind sets the provided SpanKind.
 func (c *Context) SetSpanKind(spanKind string) {
-<<<<<<< HEAD
-	if c.model.OTel == nil {
-		c.model.OTel = &model.OTel{}
-	}
-	c.model.OTel.SpanKind = spanKind
-=======
 	if c.otel == nil {
 		c.otel = &model.OTel{}
 	}
 	c.otel.SpanKind = spanKind
->>>>>>> 9911e888
 }
 
 // SetTag calls SetLabel(key, value).
